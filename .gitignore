##########################
# Spack-specific ignores #
##########################

/var/spack/stage
/var/spack/cache
/var/spack/environments
!/var/spack/environments/bootstrap/spack.yaml
!/var/spack/environments/modules/spack.yaml
/var/spack/repos/*/index.yaml
/var/spack/repos/*/lock
/opt
<<<<<<< HEAD
/bootstrap
# Ignore everything in /etc/spack except /etc/spack/defaults
=======
*~
.DS_Store
.idea
!/etc/spack/defaults
/etc/spackconfig
/share/spack/dotkit
>>>>>>> 0c798200
/share/spack/modules
/share/spack/lmod
# Debug logs
spack-db.*
*.in.log
*.out.log

###########################
# Python-specific ignores #
###########################

# Byte-compiled / optimized / DLL files
__pycache__/
*.py[cod]
*$py.class

# C extensions
*.so

# Distribution / packaging
.Python
build/
develop-eggs/
dist/
downloads/
eggs/
.eggs/
#lib/
#lib64/
parts/
sdist/
#var/
wheels/
share/python-wheels/
*.egg-info/
.installed.cfg
*.egg
MANIFEST

# PyInstaller
#  Usually these files are written by a python script from a template
#  before PyInstaller builds the exe, so as to inject date/other infos into it.
*.manifest
*.spec

# Installer logs
pip-log.txt
pip-delete-this-directory.txt

# Unit test / coverage reports
htmlcov/
.tox/
.nox/
.coverage
.coverage.*
.cache
nosetests.xml
coverage.xml
*.cover
*.py,cover
.hypothesis/
.pytest_cache/
cover/

# Translations
*.mo
*.pot

# Django stuff:
*.log
local_settings.py
db.sqlite3
db.sqlite3-journal

# Flask stuff:
instance/
.webassets-cache

# Scrapy stuff:
.scrapy

# Sphinx documentation
docs/_build/

# PyBuilder
.pybuilder/
target/

# Jupyter Notebook
.ipynb_checkpoints

# IPython
profile_default/
ipython_config.py

# pyenv
#   For a library or package, you might want to ignore these files since the code is
#   intended to run in multiple environments; otherwise, check them in:
# .python-version

# pipenv
#   According to pypa/pipenv#598, it is recommended to include Pipfile.lock in version control.
#   However, in case of collaboration, if having platform-specific dependencies or dependencies
#   having no cross-platform support, pipenv may install dependencies that don't work, or not
#   install all needed dependencies.
#Pipfile.lock

# PEP 582; used by e.g. github.com/David-OConnor/pyflow
__pypackages__/

# Celery stuff
celerybeat-schedule
celerybeat.pid

# SageMath parsed files
*.sage.py

# Environments
.env
.venv
env/
venv/
ENV/
env.bak/
venv.bak/

# Spyder project settings
.spyderproject
.spyproject

# Rope project settings
.ropeproject

# mkdocs documentation
/site

# mypy
.mypy_cache/
.dmypy.json
dmypy.json

# Pyre type checker
.pyre/

# pytype static type analyzer
.pytype/

# Cython debug symbols
cython_debug/

########################
# Vim-specific ignores #
########################

# Swap
[._]*.s[a-v][a-z]
!*.svg  # comment out if you don't need vector files
[._]*.sw[a-p]
[._]s[a-rt-v][a-z]
[._]ss[a-gi-z]
[._]sw[a-p]

# Session
Session.vim
Sessionx.vim

# Temporary
.netrwhist
*~
# Auto-generated tag files
tags
# Persistent undo
[._]*.un~

##########################
# Emacs-specific ignores #
##########################

*~
\#*\#
/.emacs.desktop
/.emacs.desktop.lock
*.elc
auto-save-list
tramp
.\#*

# Org-mode
.org-id-locations
*_archive

# flymake-mode
*_flymake.*

# eshell files
/eshell/history
/eshell/lastdir

# elpa packages
/elpa/

# reftex files
*.rel

# AUCTeX auto folder
/auto/

# cask packages
.cask/
dist/

# Flycheck
flycheck_*.el

# server auth directory
/server/

# projectiles files
.projectile

# directory configuration
.dir-locals.el

# network security
/network-security.data

############################
# Eclipse-specific ignores #
############################

.metadata
#bin/
tmp/
*.tmp
*.bak
*.swp
*~.nib
local.properties
.settings/
.loadpath
.recommenders

# External tool builders
.externalToolBuilders/

# Locally stored "Eclipse launch configurations"
*.launch

# PyDev specific (Python IDE for Eclipse)
*.pydevproject

# CDT-specific (C/C++ Development Tooling)
.cproject

# CDT- autotools
.autotools

# Java annotation processor (APT)
.factorypath

# PDT-specific (PHP Development Tools)
.buildpath

# sbteclipse plugin
.target

# Tern plugin
.tern-project

# TeXlipse plugin
.texlipse

# STS (Spring Tool Suite)
.springBeans

# Code Recommenders
.recommenders/

# Annotation Processing
.apt_generated/
.apt_generated_test/

# Scala IDE specific (Scala & Java development for Eclipse)
.cache-main
.scala_dependencies
.worksheet

# Uncomment this line if you wish to ignore the project description file.
# Typically, this file would be tracked if it contains build/dependency configurations:
#.project

##################################
# Visual Studio-specific ignores #
##################################

.vscode/*
!.vscode/settings.json
!.vscode/tasks.json
!.vscode/launch.json
!.vscode/extensions.json
*.code-workspace

# Local History for Visual Studio Code
.history/

#################################
# Sublime Text-specific ignores #
#################################

# Cache files for Sublime Text
*.tmlanguage.cache
*.tmPreferences.cache
*.stTheme.cache

# Workspace files are user-specific
*.sublime-workspace

# Project files should be checked into the repository, unless a significant
# proportion of contributors will probably not be using Sublime Text
# *.sublime-project

# SFTP configuration file
sftp-config.json
sftp-config-alt*.json

# Package control specific files
Package Control.last-run
Package Control.ca-list
Package Control.ca-bundle
Package Control.system-ca-bundle
Package Control.cache/
Package Control.ca-certs/
Package Control.merged-ca-bundle
Package Control.user-ca-bundle
oscrypto-ca-bundle.crt
bh_unicode_properties.cache

# Sublime-github package stores a github token in this file
# https://packagecontrol.io/packages/sublime-github
GitHub.sublime-settings

##############################
# JetBrains-specific ignores #
##############################

# Ignore the entire folder since it may conatin more files than
# just the ones listed below
.idea/

# Covers JetBrains IDEs: IntelliJ, RubyMine, PhpStorm, AppCode, PyCharm, CLion, Android Studio, WebStorm and Rider
# Reference: https://intellij-support.jetbrains.com/hc/en-us/articles/206544839

# User-specific stuff
.idea/**/workspace.xml
.idea/**/tasks.xml
.idea/**/usage.statistics.xml
.idea/**/dictionaries
.idea/**/shelf

# Generated files
.idea/**/contentModel.xml

# Sensitive or high-churn files
.idea/**/dataSources/
.idea/**/dataSources.ids
.idea/**/dataSources.local.xml
.idea/**/sqlDataSources.xml
.idea/**/dynamic.xml
.idea/**/uiDesigner.xml
.idea/**/dbnavigator.xml

# Gradle
.idea/**/gradle.xml
.idea/**/libraries

# Gradle and Maven with auto-import
# When using Gradle or Maven with auto-import, you should exclude module files,
# since they will be recreated, and may cause churn.  Uncomment if using
# auto-import.
# .idea/artifacts
# .idea/compiler.xml
# .idea/jarRepositories.xml
# .idea/modules.xml
# .idea/*.iml
# .idea/modules
# *.iml
# *.ipr

# CMake
cmake-build-*/

# Mongo Explorer plugin
.idea/**/mongoSettings.xml

# File-based project format
*.iws

# IntelliJ
out/

# mpeltonen/sbt-idea plugin
.idea_modules/

# JIRA plugin
atlassian-ide-plugin.xml

# Cursive Clojure plugin
.idea/replstate.xml

# Crashlytics plugin (for Android Studio and IntelliJ)
com_crashlytics_export_strings.xml
crashlytics.properties
crashlytics-build.properties
fabric.properties

# Editor-based Rest Client
.idea/httpRequests

# Android studio 3.1+ serialized cache file
.idea/caches/build_file_checksums.ser

##########################
# macOS-specific ignores #
##########################

# General
.DS_Store
.AppleDouble
.LSOverride

# Icon must end with two \r
Icon

# Thumbnails
._*

# Files that might appear in the root of a volume
.DocumentRevisions-V100
.fseventsd
.Spotlight-V100
.TemporaryItems
.Trashes
.VolumeIcon.icns
.com.apple.timemachine.donotpresent

# Directories potentially created on remote AFP share
.AppleDB
.AppleDesktop
Network Trash Folder
Temporary Items
.apdisk

##########################
# Linux-specific ignores #
##########################

*~

# temporary files which can be created if a process still has a handle open of a deleted file
.fuse_hidden*

# KDE directory preferences
.directory

# Linux trash folder which might appear on any partition or disk
.Trash-*

# .nfs files are created when an open file is removed but is still being accessed
.nfs*

############################
# Windows-specific ignores #
############################

# Windows thumbnail cache files
Thumbs.db
Thumbs.db:encryptable
ehthumbs.db
ehthumbs_vista.db

# Dump file
*.stackdump

# Folder config file
[Dd]esktop.ini

# Recycle Bin used on file shares
$RECYCLE.BIN/

# Windows Installer files
*.cab
*.msi
*.msix
*.msm
*.msp

# Windows shortcuts
*.lnk<|MERGE_RESOLUTION|>--- conflicted
+++ resolved
@@ -10,17 +10,10 @@
 /var/spack/repos/*/index.yaml
 /var/spack/repos/*/lock
 /opt
-<<<<<<< HEAD
 /bootstrap
-# Ignore everything in /etc/spack except /etc/spack/defaults
-=======
 *~
-.DS_Store
-.idea
-!/etc/spack/defaults
 /etc/spackconfig
 /share/spack/dotkit
->>>>>>> 0c798200
 /share/spack/modules
 /share/spack/lmod
 # Debug logs
@@ -452,7 +445,7 @@
 .LSOverride
 
 # Icon must end with two \r
-Icon
+Icon
 
 # Thumbnails
 ._*
