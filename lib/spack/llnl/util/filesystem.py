# Copyright 2013-2023 Lawrence Livermore National Security, LLC and other
# Spack Project Developers. See the top-level COPYRIGHT file for details.
#
# SPDX-License-Identifier: (Apache-2.0 OR MIT)
import collections
import collections.abc
import errno
import fnmatch
import glob
import hashlib
import itertools
import numbers
import os
import posixpath
import re
import shutil
import stat
import sys
import tempfile
from contextlib import contextmanager
from typing import Callable, Iterable, List, Match, Optional, Tuple, Union

from llnl.util import tty
from llnl.util.lang import dedupe, memoized
from llnl.util.symlink import islink, symlink

from spack.util.executable import Executable, which
from spack.util.path import path_to_os_path, system_path_filter

if sys.platform != "win32":
    import grp
    import pwd
else:
    import win32security


__all__ = [
    "FileFilter",
    "FileList",
    "HeaderList",
    "LibraryList",
    "ancestor",
    "can_access",
    "change_sed_delimiter",
    "copy_mode",
    "filter_file",
    "find",
    "find_headers",
    "find_all_headers",
    "find_libraries",
    "find_system_libraries",
    "fix_darwin_install_name",
    "force_remove",
    "force_symlink",
    "getuid",
    "chgrp",
    "chmod_x",
    "copy",
    "install",
    "copy_tree",
    "install_tree",
    "is_exe",
    "join_path",
    "last_modification_time_recursive",
    "library_extensions",
    "mkdirp",
    "partition_path",
    "prefixes",
    "remove_dead_links",
    "remove_directory_contents",
    "remove_if_dead_link",
    "remove_linked_tree",
    "rename",
    "set_executable",
    "set_install_permissions",
    "touch",
    "touchp",
    "traverse_tree",
    "unset_executable_mode",
    "working_dir",
    "keep_modification_time",
    "BaseDirectoryVisitor",
    "visit_directory_tree",
]

if sys.version_info < (3, 7, 4):
    # monkeypatch shutil.copystat to fix PermissionError when copying read-only
    # files on Lustre when using Python < 3.7.4

    def copystat(src, dst, follow_symlinks=True):
        """Copy file metadata
        Copy the permission bits, last access time, last modification time, and
        flags from `src` to `dst`. On Linux, copystat() also copies the "extended
        attributes" where possible. The file contents, owner, and group are
        unaffected. `src` and `dst` are path names given as strings.
        If the optional flag `follow_symlinks` is not set, symlinks aren't
        followed if and only if both `src` and `dst` are symlinks.
        """

        def _nop(args, ns=None, follow_symlinks=None):
            pass

        # follow symlinks (aka don't not follow symlinks)
        follow = follow_symlinks or not (os.path.islink(src) and os.path.islink(dst))
        if follow:
            # use the real function if it exists
            def lookup(name):
                return getattr(os, name, _nop)

        else:
            # use the real function only if it exists
            # *and* it supports follow_symlinks
            def lookup(name):
                fn = getattr(os, name, _nop)
                if sys.version_info >= (3, 3):
                    if fn in os.supports_follow_symlinks:  # novermin
                        return fn
                return _nop

        st = lookup("stat")(src, follow_symlinks=follow)
        mode = stat.S_IMODE(st.st_mode)
        lookup("utime")(dst, ns=(st.st_atime_ns, st.st_mtime_ns), follow_symlinks=follow)

        # We must copy extended attributes before the file is (potentially)
        # chmod()'ed read-only, otherwise setxattr() will error with -EACCES.
        shutil._copyxattr(src, dst, follow_symlinks=follow)

        try:
            lookup("chmod")(dst, mode, follow_symlinks=follow)
        except NotImplementedError:
            # if we got a NotImplementedError, it's because
            #   * follow_symlinks=False,
            #   * lchown() is unavailable, and
            #   * either
            #       * fchownat() is unavailable or
            #       * fchownat() doesn't implement AT_SYMLINK_NOFOLLOW.
            #         (it returned ENOSUP.)
            # therefore we're out of options--we simply cannot chown the
            # symlink.  give up, suppress the error.
            # (which is what shutil always did in this circumstance.)
            pass
        if hasattr(st, "st_flags"):
            try:
                lookup("chflags")(dst, st.st_flags, follow_symlinks=follow)
            except OSError as why:
                for err in "EOPNOTSUPP", "ENOTSUP":
                    if hasattr(errno, err) and why.errno == getattr(errno, err):
                        break
                else:
                    raise

    shutil.copystat = copystat


def getuid():
    if sys.platform == "win32":
        import ctypes

        if ctypes.windll.shell32.IsUserAnAdmin() == 0:
            return 1
        return 0
    else:
        return os.getuid()


@system_path_filter
def rename(src, dst):
    # On Windows, os.rename will fail if the destination file already exists
    if sys.platform == "win32":
        # Windows path existence checks will sometimes fail on junctions/links/symlinks
        # so check for that case
        if os.path.exists(dst) or os.path.islink(dst):
            os.remove(dst)
    os.rename(src, dst)


@system_path_filter
def path_contains_subdirectory(path, root):
    norm_root = os.path.abspath(root).rstrip(os.path.sep) + os.path.sep
    norm_path = os.path.abspath(path).rstrip(os.path.sep) + os.path.sep
    return norm_path.startswith(norm_root)


@memoized
def file_command(*args):
    """Creates entry point to `file` system command with provided arguments"""
    file_cmd = which("file", required=True)
    for arg in args:
        file_cmd.add_default_arg(arg)
    return file_cmd


@memoized
def _get_mime_type():
    """Generate method to call `file` system command to aquire mime type
    for a specified path
    """
    if sys.platform == "win32":
        # -h option (no-dereference) does not exist in Windows
        return file_command("-b", "--mime-type")
    else:
        return file_command("-b", "-h", "--mime-type")


@memoized
def _get_mime_type_compressed():
    """Same as _get_mime_type but attempts to check for
    compression first
    """
    mime_uncompressed = _get_mime_type()
    mime_uncompressed.add_default_arg("-Z")
    return mime_uncompressed


def mime_type(filename):
    """Returns the mime type and subtype of a file.

    Args:
        filename: file to be analyzed

    Returns:
        Tuple containing the MIME type and subtype
    """
    output = _get_mime_type()(filename, output=str, error=str).strip()
    tty.debug("==> " + output)
    type, _, subtype = output.partition("/")
    return type, subtype


def compressed_mime_type(filename):
    """Same as mime_type but checks for type that has been compressed

    Args:
        filename (str): file to be analyzed

    Returns:
        Tuple containing the MIME type and subtype
    """
    output = _get_mime_type_compressed()(filename, output=str, error=str).strip()
    tty.debug("==> " + output)
    type, _, subtype = output.partition("/")
    return type, subtype


#: This generates the library filenames that may appear on any OS.
library_extensions = ["a", "la", "so", "tbd", "dylib"]


def possible_library_filenames(library_names):
    """Given a collection of library names like 'libfoo', generate the set of
    library filenames that may be found on the system (e.g. libfoo.so).
    """
    lib_extensions = library_extensions
    return set(
        ".".join((lib, extension))
        for lib, extension in itertools.product(library_names, lib_extensions)
    )


def paths_containing_libs(paths, library_names):
    """Given a collection of filesystem paths, return the list of paths that
    which include one or more of the specified libraries.
    """
    required_lib_fnames = possible_library_filenames(library_names)

    rpaths_to_include = []
    paths = path_to_os_path(*paths)
    for path in paths:
        fnames = set(os.listdir(path))
        if fnames & required_lib_fnames:
            rpaths_to_include.append(path)

    return rpaths_to_include


@system_path_filter
def same_path(path1, path2):
    norm1 = os.path.abspath(path1).rstrip(os.path.sep)
    norm2 = os.path.abspath(path2).rstrip(os.path.sep)
    return norm1 == norm2


def filter_file(
    regex: str,
    repl: Union[str, Callable[[Match], str]],
    *filenames: str,
    string: bool = False,
    backup: bool = False,
    ignore_absent: bool = False,
    start_at: Optional[str] = None,
    stop_at: Optional[str] = None,
) -> None:
    r"""Like sed, but uses python regular expressions.

    Filters every line of each file through regex and replaces the file
    with a filtered version.  Preserves mode of filtered files.

    As with re.sub, ``repl`` can be either a string or a callable.
    If it is a callable, it is passed the match object and should
    return a suitable replacement string.  If it is a string, it
    can contain ``\1``, ``\2``, etc. to represent back-substitution
    as sed would allow.

    Args:
        regex (str): The regular expression to search for
        repl (str): The string to replace matches with
        *filenames: One or more files to search and replace
        string (bool): Treat regex as a plain string. Default it False
        backup (bool): Make backup file(s) suffixed with ``~``. Default is False
        ignore_absent (bool): Ignore any files that don't exist.
            Default is False
        start_at (str): Marker used to start applying the replacements. If a
            text line matches this marker filtering is started at the next line.
            All contents before the marker and the marker itself are copied
            verbatim. Default is to start filtering from the first line of the
            file.
        stop_at (str): Marker used to stop scanning the file further. If a text
            line matches this marker filtering is stopped and the rest of the
            file is copied verbatim. Default is to filter until the end of the
            file.
    """
    # Allow strings to use \1, \2, etc. for replacement, like sed
    if not callable(repl):
        unescaped = repl.replace(r"\\", "\\")

        def replace_groups_with_groupid(m: Match) -> str:
            def groupid_to_group(x):
                return m.group(int(x.group(1)))

            return re.sub(r"\\([1-9])", groupid_to_group, unescaped)

        repl = replace_groups_with_groupid

    if string:
        regex = re.escape(regex)
    filenames = path_to_os_path(*filenames)
    for filename in filenames:
        msg = 'FILTER FILE: {0} [replacing "{1}"]'
        tty.debug(msg.format(filename, regex))

        backup_filename = filename + "~"
        tmp_filename = filename + ".spack~"

        if ignore_absent and not os.path.exists(filename):
            msg = 'FILTER FILE: file "{0}" not found. Skipping to next file.'
            tty.debug(msg.format(filename))
            continue

        # Create backup file. Don't overwrite an existing backup
        # file in case this file is being filtered multiple times.
        if not os.path.exists(backup_filename):
            shutil.copy(filename, backup_filename)

        # Create a temporary file to read from. We cannot use backup_filename
        # in case filter_file is invoked multiple times on the same file.
        shutil.copy(filename, tmp_filename)

        try:
            # Open as a text file and filter until the end of the file is
            # reached, or we found a marker in the line if it was specified
            #
            # To avoid translating line endings (\n to \r\n and vice-versa)
            # we force os.open to ignore translations and use the line endings
            # the file comes with
            with open(tmp_filename, mode="r", errors="surrogateescape", newline="") as input_file:
                with open(filename, mode="w", errors="surrogateescape", newline="") as output_file:
                    do_filtering = start_at is None
                    # Using iter and readline is a workaround needed not to
                    # disable input_file.tell(), which will happen if we call
                    # input_file.next() implicitly via the for loop
                    for line in iter(input_file.readline, ""):
                        if stop_at is not None:
                            current_position = input_file.tell()
                            if stop_at == line.strip():
                                output_file.write(line)
                                break
                        if do_filtering:
                            filtered_line = re.sub(regex, repl, line)
                            output_file.write(filtered_line)
                        else:
                            do_filtering = start_at == line.strip()
                            output_file.write(line)
                    else:
                        current_position = None

            # If we stopped filtering at some point, reopen the file in
            # binary mode and copy verbatim the remaining part
            if current_position and stop_at:
                with open(tmp_filename, mode="rb") as input_binary_buffer:
                    input_binary_buffer.seek(current_position)
                    with open(filename, mode="ab") as output_binary_buffer:
                        output_binary_buffer.writelines(input_binary_buffer.readlines())

        except BaseException:
            # clean up the original file on failure.
            shutil.move(backup_filename, filename)
            raise

        finally:
            os.remove(tmp_filename)
            if not backup and os.path.exists(backup_filename):
                os.remove(backup_filename)


class FileFilter(object):
    """Convenience class for calling ``filter_file`` a lot."""

    def __init__(self, *filenames):
        self.filenames = filenames

    def filter(
        self,
        regex: str,
        repl: Union[str, Callable[[Match], str]],
        string: bool = False,
        backup: bool = False,
        ignore_absent: bool = False,
        start_at: Optional[str] = None,
        stop_at: Optional[str] = None,
    ) -> None:
        return filter_file(
            regex,
            repl,
            *self.filenames,
            string=string,
            backup=backup,
            ignore_absent=ignore_absent,
            start_at=start_at,
            stop_at=stop_at,
        )


def change_sed_delimiter(old_delim, new_delim, *filenames):
    """Find all sed search/replace commands and change the delimiter.

    e.g., if the file contains seds that look like ``'s///'``, you can
    call ``change_sed_delimiter('/', '@', file)`` to change the
    delimiter to ``'@'``.

    Note that this routine will fail if the delimiter is ``'`` or ``"``.
    Handling those is left for future work.

    Parameters:
        old_delim (str): The delimiter to search for
        new_delim (str): The delimiter to replace with
        *filenames: One or more files to search and replace
    """
    assert len(old_delim) == 1
    assert len(new_delim) == 1

    # TODO: handle these cases one day?
    assert old_delim != '"'
    assert old_delim != "'"
    assert new_delim != '"'
    assert new_delim != "'"

    whole_lines = "^s@([^@]*)@(.*)@[gIp]$"
    whole_lines = whole_lines.replace("@", old_delim)

    single_quoted = r"'s@((?:\\'|[^@'])*)@((?:\\'|[^'])*)@[gIp]?'"
    single_quoted = single_quoted.replace("@", old_delim)

    double_quoted = r'"s@((?:\\"|[^@"])*)@((?:\\"|[^"])*)@[gIp]?"'
    double_quoted = double_quoted.replace("@", old_delim)

    repl = r"s@\1@\2@g"
    repl = repl.replace("@", new_delim)
    filenames = path_to_os_path(*filenames)
    for f in filenames:
        filter_file(whole_lines, repl, f)
        filter_file(single_quoted, "'%s'" % repl, f)
        filter_file(double_quoted, '"%s"' % repl, f)


@contextmanager
def exploding_archive_catch(stage):
    # Check for an exploding tarball, i.e. one that doesn't expand to
    # a single directory.  If the tarball *didn't* explode, move its
    # contents to the staging source directory & remove the container
    # directory.  If the tarball did explode, just rename the tarball
    # directory to the staging source directory.
    #
    # NOTE: The tar program on Mac OS X will encode HFS metadata in
    # hidden files, which can end up *alongside* a single top-level
    # directory.  We initially ignore presence of hidden files to
    # accomodate these "semi-exploding" tarballs but ensure the files
    # are copied to the source directory.

    # Expand all tarballs in their own directory to contain
    # exploding tarballs.
    tarball_container = os.path.join(stage.path, "spack-expanded-archive")
    mkdirp(tarball_container)
    orig_dir = os.getcwd()
    os.chdir(tarball_container)
    try:
        yield
        # catch an exploding archive on sucessful extraction
        os.chdir(orig_dir)
        exploding_archive_handler(tarball_container, stage)
    except Exception as e:
        # return current directory context to previous on failure
        os.chdir(orig_dir)
        raise e


@system_path_filter
def exploding_archive_handler(tarball_container, stage):
    """
    Args:
        tarball_container: where the archive was expanded to
        stage: Stage object referencing filesystem location
            where archive is being expanded
    """
    files = os.listdir(tarball_container)
    non_hidden = [f for f in files if not f.startswith(".")]
    if len(non_hidden) == 1:
        src = os.path.join(tarball_container, non_hidden[0])
        if os.path.isdir(src):
            stage.srcdir = non_hidden[0]
            shutil.move(src, stage.source_path)
            if len(files) > 1:
                files.remove(non_hidden[0])
                for f in files:
                    src = os.path.join(tarball_container, f)
                    dest = os.path.join(stage.path, f)
                    shutil.move(src, dest)
            os.rmdir(tarball_container)
        else:
            # This is a non-directory entry (e.g., a patch file) so simply
            # rename the tarball container to be the source path.
            shutil.move(tarball_container, stage.source_path)
    else:
        shutil.move(tarball_container, stage.source_path)


@system_path_filter(arg_slice=slice(1))
def get_owner_uid(path, err_msg=None):
    if not os.path.exists(path):
        mkdirp(path, mode=stat.S_IRWXU)

        p_stat = os.stat(path)
        if p_stat.st_mode & stat.S_IRWXU != stat.S_IRWXU:
            tty.error(
                "Expected {0} to support mode {1}, but it is {2}".format(
                    path, stat.S_IRWXU, p_stat.st_mode
                )
            )

            raise OSError(errno.EACCES, err_msg.format(path, path) if err_msg else "")
    else:
        p_stat = os.stat(path)

    if sys.platform != "win32":
        owner_uid = p_stat.st_uid
    else:
        sid = win32security.GetFileSecurity(
            path, win32security.OWNER_SECURITY_INFORMATION
        ).GetSecurityDescriptorOwner()
        owner_uid = win32security.LookupAccountSid(None, sid)[0]
    return owner_uid


@system_path_filter
def set_install_permissions(path):
    """Set appropriate permissions on the installed file."""
    # If this points to a file maintained in a Spack prefix, it is assumed that
    # this function will be invoked on the target. If the file is outside a
    # Spack-maintained prefix, the permissions should not be modified.
    if os.path.islink(path):
        return
    if os.path.isdir(path):
        os.chmod(path, 0o755)
    else:
        os.chmod(path, 0o644)


def group_ids(uid=None):
    """Get group ids that a uid is a member of.

    Arguments:
        uid (int): id of user, or None for current user

    Returns:
        (list of int): gids of groups the user is a member of
    """
    if sys.platform == "win32":
        tty.warn("Function is not supported on Windows")
        return []

    if uid is None:
        uid = getuid()

    pwd_entry = pwd.getpwuid(uid)
    user = pwd_entry.pw_name

    # user's primary group id may not be listed in grp (i.e. /etc/group)
    # you have to check pwd for that, so start the list with that
    gids = [pwd_entry.pw_gid]

    return sorted(set(gids + [g.gr_gid for g in grp.getgrall() if user in g.gr_mem]))


@system_path_filter(arg_slice=slice(1))
def chgrp(path, group, follow_symlinks=True):
    """Implement the bash chgrp function on a single path"""
    if sys.platform == "win32":
        raise OSError("Function 'chgrp' is not supported on Windows")

    if isinstance(group, str):
        gid = grp.getgrnam(group).gr_gid
    else:
        gid = group
    if follow_symlinks:
        os.chown(path, -1, gid)
    else:
        os.lchown(path, -1, gid)


@system_path_filter(arg_slice=slice(1))
def chmod_x(entry, perms):
    """Implements chmod, treating all executable bits as set using the chmod
    utility's `+X` option.
    """
    mode = os.stat(entry).st_mode
    if os.path.isfile(entry):
        if not mode & (stat.S_IXUSR | stat.S_IXGRP | stat.S_IXOTH):
            perms &= ~stat.S_IXUSR
            perms &= ~stat.S_IXGRP
            perms &= ~stat.S_IXOTH
    os.chmod(entry, perms)


@system_path_filter
def copy_mode(src, dest, src_stat=None):
    """Set the mode of dest to that of src unless it is a link."""
    if os.path.islink(dest):
        return
    if src_stat is None:
        src_stat = os.stat(src)
    src_mode = src_stat.st_mode
    dest_mode = os.stat(dest).st_mode
    if src_mode & stat.S_IXUSR:
        dest_mode |= stat.S_IXUSR
    if src_mode & stat.S_IXGRP:
        dest_mode |= stat.S_IXGRP
    if src_mode & stat.S_IXOTH:
        dest_mode |= stat.S_IXOTH
    os.chmod(dest, dest_mode)


@system_path_filter
def unset_executable_mode(path):
    mode = os.stat(path).st_mode
    mode &= ~stat.S_IXUSR
    mode &= ~stat.S_IXGRP
    mode &= ~stat.S_IXOTH
    os.chmod(path, mode)


@system_path_filter
def copy(src, dest, _permissions=False):
    """Copy the file(s) *src* to the file or directory *dest*.

    If *dest* specifies a directory, the file will be copied into *dest*
    using the base filename from *src*.

    *src* may contain glob characters.

    Parameters:
        src (str): the file(s) to copy
        dest (str): the destination file or directory
        _permissions (bool): for internal use only

    Raises:
        IOError: if *src* does not match any files or directories
        ValueError: if *src* matches multiple files but *dest* is
            not a directory
    """
    if _permissions:
        tty.debug("Installing {0} to {1}".format(src, dest))
    else:
        tty.debug("Copying {0} to {1}".format(src, dest))

    files = glob.glob(src)
    if not files:
        raise IOError("No such file or directory: '{0}'".format(src))
    if len(files) > 1 and not os.path.isdir(dest):
        raise ValueError(
            "'{0}' matches multiple files but '{1}' is not a directory".format(src, dest)
        )

    for src in files:
        # Expand dest to its eventual full path if it is a directory.
        dst = dest
        if os.path.isdir(dest):
            dst = join_path(dest, os.path.basename(src))

        shutil.copy(src, dst)

        if _permissions:
            set_install_permissions(dst)
            copy_mode(src, dst)


@system_path_filter
def install(src, dest):
    """Install the file(s) *src* to the file or directory *dest*.

    Same as :py:func:`copy` with the addition of setting proper
    permissions on the installed file.

    Parameters:
        src (str): the file(s) to install
        dest (str): the destination file or directory

    Raises:
        IOError: if *src* does not match any files or directories
        ValueError: if *src* matches multiple files but *dest* is
            not a directory
    """
    copy(src, dest, _permissions=True)


@system_path_filter
def resolve_link_target_relative_to_the_link(link):
    """
    os.path.isdir uses os.path.exists, which for links will check
    the existence of the link target. If the link target is relative to
    the link, we need to construct a pathname that is valid from
    our cwd (which may not be the same as the link's directory)
    """
    target = os.readlink(link)
    if os.path.isabs(target):
        return target
    link_dir = os.path.dirname(os.path.abspath(link))
    return os.path.join(link_dir, target)


@system_path_filter
def copy_tree(
    src: str,
    dest: str,
    symlinks: bool = True,
    ignore: Optional[Callable[[str], bool]] = None,
    _permissions: bool = False,
):
    """Recursively copy an entire directory tree rooted at *src*.

    If the destination directory *dest* does not already exist, it will
    be created as well as missing parent directories.

    *src* may contain glob characters.

    If *symlinks* is true, symbolic links in the source tree are represented
    as symbolic links in the new tree and the metadata of the original links
    will be copied as far as the platform allows; if false, the contents and
    metadata of the linked files are copied to the new tree.

    If *ignore* is set, then each path relative to *src* will be passed to
    this function; the function returns whether that path should be skipped.

    Parameters:
        src (str): the directory to copy
        dest (str): the destination directory
        symlinks (bool): whether or not to preserve symlinks
        ignore (typing.Callable): function indicating which files to ignore
        _permissions (bool): for internal use only

    Raises:
        IOError: if *src* does not match any files or directories
        ValueError: if *src* is a parent directory of *dest*
    """
    if _permissions:
        tty.debug("Installing {0} to {1}".format(src, dest))
    else:
        tty.debug("Copying {0} to {1}".format(src, dest))

    abs_dest = os.path.abspath(dest)
    if not abs_dest.endswith(os.path.sep):
        abs_dest += os.path.sep

    files = glob.glob(src)
    if not files:
        raise IOError("No such file or directory: '{0}'".format(src))

    for src in files:
        abs_src = os.path.abspath(src)
        if not abs_src.endswith(os.path.sep):
            abs_src += os.path.sep

        # Stop early to avoid unnecessary recursion if being asked to copy
        # from a parent directory.
        if abs_dest.startswith(abs_src):
            raise ValueError(
                "Cannot copy ancestor directory {0} into {1}".format(abs_src, abs_dest)
            )

        mkdirp(abs_dest)

        for s, d, st in traverse_tree(
            abs_src,
            abs_dest,
            order="pre",
            follow_links=not symlinks,
            ignore=ignore,
            follow_nonexisting=True,
            with_stat=True,
        ):
            if stat.S_ISLNK(st.st_mode):
                if symlinks:
                    target = os.readlink(s)
                    if os.path.isabs(target):

                        def escaped_path(path):
                            return path.replace("\\", r"\\")

                        new_target = re.sub(escaped_path(abs_src), escaped_path(abs_dest), target)
                        if new_target != target:
                            tty.debug("Redirecting link {0} to {1}".format(target, new_target))
                            target = new_target

                    symlink(target, d)
                elif os.path.isdir(s):  # follows symlink
                    mkdirp(d)
                else:
                    shutil.copyfile(s, d)
            else:
                if stat.S_ISDIR(st.st_mode):
                    mkdirp(d)
                else:
                    shutil.copy2(s, d)

            if _permissions:
                set_install_permissions(d)
                copy_mode(s, d)


@system_path_filter
def install_tree(src, dest, symlinks=True, ignore=None):
    """Recursively install an entire directory tree rooted at *src*.

    Same as :py:func:`copy_tree` with the addition of setting proper
    permissions on the installed files and directories.

    Parameters:
        src (str): the directory to install
        dest (str): the destination directory
        symlinks (bool): whether or not to preserve symlinks
        ignore (typing.Callable): function indicating which files to ignore

    Raises:
        IOError: if *src* does not match any files or directories
        ValueError: if *src* is a parent directory of *dest*
    """
    copy_tree(src, dest, symlinks=symlinks, ignore=ignore, _permissions=True)


@system_path_filter
def is_exe(path):
    """True if path is an executable file."""
    return os.path.isfile(path) and os.access(path, os.X_OK)


@system_path_filter
def get_filetype(path_name):
    """
    Return the output of file path_name as a string to identify file type.
    """
    file = Executable("file")
    file.add_default_env("LC_ALL", "C")
    output = file("-b", "-h", "%s" % path_name, output=str, error=str)
    return output.strip()


@system_path_filter
def is_nonsymlink_exe_with_shebang(path):
    """
    Returns whether the path is an executable script with a shebang.
    Return False when the path is a *symlink* to an executable script.
    """
    try:
        st = os.lstat(path)
        # Should not be a symlink
        if stat.S_ISLNK(st.st_mode):
            return False

        # Should be executable
        if not st.st_mode & (stat.S_IXUSR | stat.S_IXGRP | stat.S_IXOTH):
            return False

        # Should start with a shebang
        with open(path, "rb") as f:
            return f.read(2) == b"#!"
    except (IOError, OSError):
        return False


@system_path_filter(arg_slice=slice(1))
def chgrp_if_not_world_writable(path, group):
    """chgrp path to group if path is not world writable"""
    mode = os.stat(path).st_mode
    if not mode & stat.S_IWOTH:
        chgrp(path, group)


def mkdirp(
    *paths: str,
    mode: Optional[int] = None,
    group: Optional[Union[str, int]] = None,
    default_perms: Optional[str] = None,
):
    """Creates a directory, as well as parent directories if needed.

    Arguments:
        paths: paths to create with mkdirp
        mode: optional permissions to set on the created directory -- use OS default
            if not provided
        group: optional group for permissions of final created directory -- use OS
            default if not provided. Only used if world write permissions are not set
        default_perms: one of 'parents' or 'args'. The default permissions that are set for
            directories that are not themselves an argument for mkdirp. 'parents' means
            intermediate directories get the permissions of their direct parent directory,
            'args' means intermediate get the same permissions specified in the arguments to
            mkdirp -- default value is 'args'
    """
    default_perms = default_perms or "args"
    paths = path_to_os_path(*paths)
    for path in paths:
        if not os.path.exists(path):
            try:
                last_parent, intermediate_folders = longest_existing_parent(path)

                # create folders
                os.makedirs(path)

                # leaf folder permissions
                if mode is not None:
                    os.chmod(path, mode)
                if group:
                    chgrp_if_not_world_writable(path, group)
                    if mode is not None:
                        os.chmod(path, mode)  # reset sticky grp bit post chgrp

                # for intermediate folders, change mode just for newly created
                # ones and if mode_intermediate has been specified, otherwise
                # intermediate folders list is not populated at all and default
                # OS mode will be used
                if default_perms == "args":
                    intermediate_mode = mode
                    intermediate_group = group
                elif default_perms == "parents":
                    stat_info = os.stat(last_parent)
                    intermediate_mode = stat_info.st_mode
                    intermediate_group = stat_info.st_gid
                else:
                    msg = "Invalid value: '%s'. " % default_perms
                    msg += "Choose from 'args' or 'parents'."
                    raise ValueError(msg)

                for intermediate_path in reversed(intermediate_folders):
                    if intermediate_mode is not None:
                        os.chmod(intermediate_path, intermediate_mode)
                    if intermediate_group is not None:
                        chgrp_if_not_world_writable(intermediate_path, intermediate_group)
                        if intermediate_mode is not None:
                            os.chmod(
                                intermediate_path, intermediate_mode
                            )  # reset sticky bit after

            except OSError as e:
                if e.errno != errno.EEXIST or not os.path.isdir(path):
                    raise e
        elif not os.path.isdir(path):
            raise OSError(errno.EEXIST, "File already exists", path)


def longest_existing_parent(path: str) -> Tuple[str, List[str]]:
    """Return the last existing parent and a list of all intermediate directories
    to be created for the directory passed as input.

    Args:
        path: directory to be created
    """
    # detect missing intermediate folders
    intermediate_folders = []
    last_parent = ""
    intermediate_path = os.path.dirname(path)
    while intermediate_path:
        if os.path.lexists(intermediate_path):
            last_parent = intermediate_path
            break

        intermediate_folders.append(intermediate_path)
        intermediate_path = os.path.dirname(intermediate_path)
    return last_parent, intermediate_folders


@system_path_filter
def force_remove(*paths):
    """Remove files without printing errors.  Like ``rm -f``, does NOT
    remove directories."""
    for path in paths:
        try:
            os.remove(path)
        except OSError:
            pass


@contextmanager
@system_path_filter
def working_dir(dirname: str, *, create: bool = False):
    if create:
        mkdirp(dirname)

    orig_dir = os.getcwd()
    os.chdir(dirname)
    try:
        yield
    finally:
        os.chdir(orig_dir)


class CouldNotRestoreDirectoryBackup(RuntimeError):
    def __init__(self, inner_exception, outer_exception):
        self.inner_exception = inner_exception
        self.outer_exception = outer_exception


@contextmanager
@system_path_filter
def replace_directory_transaction(directory_name):
    """Temporarily renames a directory in the same parent dir. If the operations
    executed within the context manager don't raise an exception, the renamed directory
    is deleted. If there is an exception, the move is undone.

    Args:
        directory_name (path): absolute path of the directory name

    Returns:
        temporary directory where ``directory_name`` has been moved
    """
    # Check the input is indeed a directory with absolute path.
    # Raise before anything is done to avoid moving the wrong directory
    directory_name = os.path.abspath(directory_name)
    assert os.path.isdir(directory_name), "Not a directory: " + directory_name

    # Note: directory_name is normalized here, meaning the trailing slash is dropped,
    # so dirname is the directory's parent not the directory itself.
    tmpdir = tempfile.mkdtemp(dir=os.path.dirname(directory_name), prefix=".backup")

    # We have to jump through hoops to support Windows, since
    # os.rename(directory_name, tmpdir) errors there.
    backup_dir = os.path.join(tmpdir, "backup")
    os.rename(directory_name, backup_dir)
    tty.debug("Directory moved [src={0}, dest={1}]".format(directory_name, backup_dir))

    try:
        yield backup_dir
    except (Exception, KeyboardInterrupt, SystemExit) as inner_exception:
        # Try to recover the original directory, if this fails, raise a
        # composite exception.
        try:
            # Delete what was there, before copying back the original content
            if os.path.exists(directory_name):
                shutil.rmtree(directory_name)
            os.rename(backup_dir, directory_name)
        except Exception as outer_exception:
            raise CouldNotRestoreDirectoryBackup(inner_exception, outer_exception)

        tty.debug("Directory recovered [{0}]".format(directory_name))
        raise
    else:
        # Otherwise delete the temporary directory
        shutil.rmtree(tmpdir, ignore_errors=True)
        tty.debug("Temporary directory deleted [{0}]".format(tmpdir))


@system_path_filter
def hash_directory(directory, ignore=[]):
    """Hashes recursively the content of a directory.

    Args:
        directory (path): path to a directory to be hashed

    Returns:
        hash of the directory content
    """
    assert os.path.isdir(directory), '"directory" must be a directory!'

    md5_hash = hashlib.md5()

    # Adapted from https://stackoverflow.com/a/3431835/771663
    for root, dirs, files in os.walk(directory):
        for name in sorted(files):
            filename = os.path.join(root, name)
            if filename not in ignore:
                # TODO: if caching big files becomes an issue, convert this to
                # TODO: read in chunks. Currently it's used only for testing
                # TODO: purposes.
                with open(filename, "rb") as f:
                    md5_hash.update(f.read())

    return md5_hash.hexdigest()


@contextmanager
@system_path_filter
def write_tmp_and_move(filename):
    """Write to a temporary file, then move into place."""
    dirname = os.path.dirname(filename)
    basename = os.path.basename(filename)
    tmp = os.path.join(dirname, ".%s.tmp" % basename)
    with open(tmp, "w") as f:
        yield f
    shutil.move(tmp, filename)


@contextmanager
@system_path_filter
def open_if_filename(str_or_file, mode="r"):
    """Takes either a path or a file object, and opens it if it is a path.

    If it's a file object, just yields the file object.
    """
    if isinstance(str_or_file, str):
        with open(str_or_file, mode) as f:
            yield f
    else:
        yield str_or_file


@system_path_filter
def touch(path):
    """Creates an empty file at the specified path."""
    if sys.platform == "win32":
        perms = os.O_WRONLY | os.O_CREAT
    else:
        perms = os.O_WRONLY | os.O_CREAT | os.O_NONBLOCK | os.O_NOCTTY
    fd = None
    try:
        fd = os.open(path, perms)
        os.utime(path, None)
    finally:
        if fd is not None:
            os.close(fd)


@system_path_filter
def touchp(path):
    """Like ``touch``, but creates any parent directories needed for the file."""
    mkdirp(os.path.dirname(path))
    touch(path)


@system_path_filter
def force_symlink(src, dest):
    try:
        symlink(src, dest)
    except OSError:
        os.remove(dest)
        symlink(src, dest)


@system_path_filter
def join_path(prefix, *args):
    path = str(prefix)
    for elt in args:
        path = os.path.join(path, str(elt))
    return path


@system_path_filter
def ancestor(dir, n=1):
    """Get the nth ancestor of a directory."""
    parent = os.path.abspath(dir)
    for i in range(n):
        parent = os.path.dirname(parent)
    return parent


@system_path_filter
def get_single_file(directory):
    fnames = os.listdir(directory)
    if len(fnames) != 1:
        raise ValueError("Expected exactly 1 file, got {0}".format(str(len(fnames))))
    return fnames[0]


@contextmanager
def temp_cwd():
    tmp_dir = tempfile.mkdtemp()
    try:
        with working_dir(tmp_dir):
            yield tmp_dir
    finally:
        kwargs = {}
        if sys.platform == "win32":
            kwargs["ignore_errors"] = False
            kwargs["onerror"] = readonly_file_handler(ignore_errors=True)
        shutil.rmtree(tmp_dir, **kwargs)


@contextmanager
@system_path_filter
def temp_rename(orig_path, temp_path):
    same_path = os.path.realpath(orig_path) == os.path.realpath(temp_path)
    if not same_path:
        shutil.move(orig_path, temp_path)
    try:
        yield
    finally:
        if not same_path:
            shutil.move(temp_path, orig_path)


@system_path_filter
def can_access(file_name):
    """True if we have read/write access to the file."""
    return os.access(file_name, os.R_OK | os.W_OK)


@system_path_filter
def traverse_tree(
    source_root: str,
    dest_root: str,
    rel_path: str = "",
    *,
    order: str = "pre",
    ignore: Optional[Callable[[str], bool]] = None,
    follow_nonexisting: bool = True,
    follow_links: bool = False,
    with_stat: bool = False,
):
    """Traverse two filesystem trees simultaneously.

    Walks the LinkTree directory in pre or post order.  Yields each
    file in the source directory with a matching path from the dest
    directory, along with whether the file is a directory.
    e.g., for this tree::

        root/
          a/
            file1
            file2
          b/
            file3

    When called on dest, this yields::

        ('root',         'dest')
        ('root/a',       'dest/a')
        ('root/a/file1', 'dest/a/file1')
        ('root/a/file2', 'dest/a/file2')
        ('root/b',       'dest/b')
        ('root/b/file3', 'dest/b/file3')

    Keyword Arguments:
        order (str): Whether to do pre- or post-order traversal. Accepted
            values are 'pre' and 'post'
        ignore (typing.Callable): function indicating which files to ignore
        follow_nonexisting (bool): Whether to descend into directories in
            ``src`` that do not exit in ``dest``. Default is True
        follow_links (bool): Whether to descend into symlinks in ``src``
        with_stat (bool): Return a third value in the tuple of the stat of the
            source file
    """
    if order not in ("pre", "post"):
        raise ValueError("Order must be 'pre' or 'post'.")
    preorder = order == "pre"

    def do_traverse(source_dir: str, dest_dir: str, rel_dir: str, child: str):
        rel = os.path.join(rel_dir, child)
        # Don't descend into ignored directories
        if ignore and ignore(rel):
            return

        source = os.path.join(source_dir, child)
        dest = os.path.join(dest_dir, child)

        source_stat = os.stat(source, follow_symlinks=follow_links)
        res = (source, dest, source_stat) if with_stat else (source, dest)

        # Treat as a file.
        if not stat.S_ISDIR(source_stat.st_mode):
            yield res
        # Treat as a directory
<<<<<<< HEAD
        # When follow_nonexisting isn't set, don't descend into dirs
        # in source that do not exist in dest
        elif follow_nonexisting or os.path.exists(dest):
            # preorder yields directories before children
            if preorder:
                yield res
=======
        # TODO: for symlinks, os.path.isdir looks for the link target. If the
        # target is relative to the link, then that may not resolve properly
        # relative to our cwd - see resolve_link_target_relative_to_the_link
        if os.path.isdir(source_child) and (follow_links or not os.path.islink(source_child)):
            # When follow_nonexisting isn't set, don't descend into dirs
            # in source that do not exist in dest
            if follow_nonexisting or os.path.exists(dest_child):
                tuples = traverse_tree(
                    source_root,
                    dest_root,
                    rel_child,
                    order=order,
                    ignore=ignore,
                    follow_nonexisting=follow_nonexisting,
                    follow_links=follow_links,
                )
                for t in tuples:
                    yield t
>>>>>>> 6e490f22

            for f in os.listdir(source):
                yield from do_traverse(source, dest, rel, f)

            if not preorder:
                yield res

    yield from do_traverse(source_root, dest_root, "", rel_path)


def lexists_islink_isdir(path):
    """Computes the tuple (lexists(path), islink(path), isdir(path)) in a minimal
    number of stat calls."""
    # First try to lstat, so we know if it's a link or not.
    try:
        lst = os.lstat(path)
    except (IOError, OSError):
        return False, False, False

    is_link = stat.S_ISLNK(lst.st_mode)

    # Check whether file is a dir.
    if not is_link:
        is_dir = stat.S_ISDIR(lst.st_mode)
        return True, is_link, is_dir

    # Check whether symlink points to a dir.
    try:
        st = os.stat(path)
        is_dir = stat.S_ISDIR(st.st_mode)
    except (IOError, OSError):
        # Dangling symlink (i.e. it lexists but not exists)
        is_dir = False

    return True, is_link, is_dir


class BaseDirectoryVisitor(object):
    """Base class and interface for :py:func:`visit_directory_tree`."""

    def visit_file(self, root, rel_path, depth):
        """Handle the non-symlink file at ``os.path.join(root, rel_path)``

        Parameters:
            root (str): root directory
            rel_path (str): relative path to current file from ``root``
            depth (int): depth of current file from the ``root`` directory"""
        pass

    def visit_symlinked_file(self, root, rel_path, depth):
        """Handle the symlink to a file at ``os.path.join(root, rel_path)``.
        Note: ``rel_path`` is the location of the symlink, not to what it is
        pointing to. The symlink may be dangling.

        Parameters:
            root (str): root directory
            rel_path (str): relative path to current symlink from ``root``
            depth (int): depth of current symlink from the ``root`` directory"""
        pass

    def before_visit_dir(self, root, rel_path, depth):
        """Return True from this function to recurse into the directory at
        os.path.join(root, rel_path). Return False in order not to recurse further.

        Parameters:
            root (str): root directory
            rel_path (str): relative path to current directory from ``root``
            depth (int): depth of current directory from the ``root`` directory

        Returns:
            bool: ``True`` when the directory should be recursed into. ``False`` when
            not"""
        return False

    def before_visit_symlinked_dir(self, root, rel_path, depth):
        """Return ``True`` to recurse into the symlinked directory and ``False`` in
        order not to. Note: ``rel_path`` is the path to the symlink itself.
        Following symlinked directories blindly can cause infinite recursion due to
        cycles.

        Parameters:
            root (str): root directory
            rel_path (str): relative path to current symlink from ``root``
            depth (int): depth of current symlink from the ``root`` directory

        Returns:
            bool: ``True`` when the directory should be recursed into. ``False`` when
            not"""
        return False

    def after_visit_dir(self, root, rel_path, depth):
        """Called after recursion into ``rel_path`` finished. This function is not
        called when ``rel_path`` was not recursed into.

        Parameters:
            root (str): root directory
            rel_path (str): relative path to current directory from ``root``
            depth (int): depth of current directory from the ``root`` directory"""
        pass

    def after_visit_symlinked_dir(self, root, rel_path, depth):
        """Called after recursion into ``rel_path`` finished. This function is not
        called when ``rel_path`` was not recursed into.

        Parameters:
            root (str): root directory
            rel_path (str): relative path to current symlink from ``root``
            depth (int): depth of current symlink from the ``root`` directory"""
        pass


def visit_directory_tree(root, visitor, rel_path="", depth=0):
    """Recurses the directory root depth-first through a visitor pattern using the
    interface from :py:class:`BaseDirectoryVisitor`

    Parameters:
        root (str): path of directory to recurse into
        visitor (BaseDirectoryVisitor): what visitor to use
        rel_path (str): current relative path from the root
        depth (str): current depth from the root
    """
    dir = os.path.join(root, rel_path)
    dir_entries = sorted(os.scandir(dir), key=lambda d: d.name)

    for f in dir_entries:
        rel_child = os.path.join(rel_path, f.name)
        islink = f.is_symlink()
        # On Windows, symlinks to directories are distinct from
        # symlinks to files, and it is possible to create a
        # broken symlink to a directory (e.g. using os.symlink
        # without `target_is_directory=True`), invoking `isdir`
        # on a symlink on Windows that is broken in this manner
        # will result in an error. In this case we can work around
        # the issue by reading the target and resolving the
        # directory ourselves
        try:
            isdir = f.is_dir()
        except OSError as e:
            if sys.platform == "win32" and hasattr(e, "winerror") and e.winerror == 5 and islink:
                # if path is a symlink, determine destination and
                # evaluate file vs directory
                link_target = resolve_link_target_relative_to_the_link(f)
                # link_target might be relative but
                # resolve_link_target_relative_to_the_link
                # will ensure that if so, that it is relative
                # to the CWD and therefore
                # makes sense
                isdir = os.path.isdir(link_target)
            else:
                raise e

        if not isdir and not islink:
            # handle non-symlink files
            visitor.visit_file(root, rel_child, depth)
        elif not isdir:
            visitor.visit_symlinked_file(root, rel_child, depth)
        elif not islink and visitor.before_visit_dir(root, rel_child, depth):
            # Handle ordinary directories
            visit_directory_tree(root, visitor, rel_child, depth + 1)
            visitor.after_visit_dir(root, rel_child, depth)
        elif islink and visitor.before_visit_symlinked_dir(root, rel_child, depth):
            # Handle symlinked directories
            visit_directory_tree(root, visitor, rel_child, depth + 1)
            visitor.after_visit_symlinked_dir(root, rel_child, depth)


@system_path_filter
def set_executable(path):
    mode = os.stat(path).st_mode
    if mode & stat.S_IRUSR:
        mode |= stat.S_IXUSR
    if mode & stat.S_IRGRP:
        mode |= stat.S_IXGRP
    if mode & stat.S_IROTH:
        mode |= stat.S_IXOTH
    os.chmod(path, mode)


@system_path_filter
def last_modification_time_recursive(path):
    path = os.path.abspath(path)
    times = [os.stat(path).st_mtime]
    times.extend(
        os.lstat(os.path.join(root, name)).st_mtime
        for root, dirs, files in os.walk(path)
        for name in dirs + files
    )
    return max(times)


@system_path_filter
def remove_empty_directories(root):
    """Ascend up from the leaves accessible from `root` and remove empty
    directories.

    Parameters:
        root (str): path where to search for empty directories
    """
    for dirpath, subdirs, files in os.walk(root, topdown=False):
        for sd in subdirs:
            sdp = os.path.join(dirpath, sd)
            try:
                os.rmdir(sdp)
            except OSError:
                pass


@system_path_filter
def remove_dead_links(root):
    """Recursively removes any dead link that is present in root.

    Parameters:
        root (str): path where to search for dead links
    """
    for dirpath, subdirs, files in os.walk(root, topdown=False):
        for f in files:
            path = join_path(dirpath, f)
            remove_if_dead_link(path)


@system_path_filter
def remove_if_dead_link(path):
    """Removes the argument if it is a dead link.

    Parameters:
        path (str): The potential dead link
    """
    if os.path.islink(path) and not os.path.exists(path):
        os.unlink(path)


def readonly_file_handler(ignore_errors=False):
    # TODO: generate stages etc. with write permissions wherever
    # so this callback is no-longer required
    """
    Generate callback for shutil.rmtree to handle permissions errors on
    Windows. Some files may unexpectedly lack write permissions even
    though they were generated by Spack on behalf of the user (e.g. the
    stage), so this callback will detect such cases and modify the
    permissions if that is the issue. For other errors, the fallback
    is either to raise (if ignore_errors is False) or ignore (if
    ignore_errors is True). This is only intended for Windows systems
    and will raise a separate error if it is ever invoked (by accident)
    on a non-Windows system.
    """

    def error_remove_readonly(func, path, exc):
        if sys.platform != "win32":
            raise RuntimeError("This method should only be invoked on Windows")
        excvalue = exc[1]
        if (
            sys.platform == "win32"
            and func in (os.rmdir, os.remove, os.unlink)
            and excvalue.errno == errno.EACCES
        ):
            # change the file to be readable,writable,executable: 0777
            os.chmod(path, stat.S_IRWXU | stat.S_IRWXG | stat.S_IRWXO)
            # retry
            func(path)
        elif not ignore_errors:
            raise

    return error_remove_readonly


@system_path_filter
def remove_linked_tree(path):
    """Removes a directory and its contents.

    If the directory is a symlink, follows the link and removes the real
    directory before removing the link.

    This method will force-delete files on Windows

    Parameters:
        path (str): Directory to be removed
    """
    kwargs = {"ignore_errors": True}

    # Windows readonly files cannot be removed by Python
    # directly.
    if sys.platform == "win32":
        kwargs["ignore_errors"] = False
        kwargs["onerror"] = readonly_file_handler(ignore_errors=True)

    if os.path.exists(path):
        if os.path.islink(path):
            shutil.rmtree(os.path.realpath(path), **kwargs)
            os.unlink(path)
        else:
            shutil.rmtree(path, **kwargs)


@contextmanager
@system_path_filter
def safe_remove(*files_or_dirs):
    """Context manager to remove the files passed as input, but restore
    them in case any exception is raised in the context block.

    Args:
        *files_or_dirs: glob expressions for files or directories
            to be removed

    Returns:
        Dictionary that maps deleted files to their temporary copy
        within the context block.
    """
    # Find all the files or directories that match
    glob_matches = [glob.glob(x) for x in files_or_dirs]
    # Sort them so that shorter paths like "/foo/bar" come before
    # nested paths like "/foo/bar/baz.yaml". This simplifies the
    # handling of temporary copies below
    sorted_matches = sorted([os.path.abspath(x) for x in itertools.chain(*glob_matches)], key=len)

    # Copy files and directories in a temporary location
    removed, dst_root = {}, tempfile.mkdtemp()
    try:
        for id, file_or_dir in enumerate(sorted_matches):
            # The glob expression at the top ensures that the file/dir exists
            # at the time we enter the loop. Double check here since it might
            # happen that a previous iteration of the loop already removed it.
            # This is the case, for instance, if we remove the directory
            # "/foo/bar" before the file "/foo/bar/baz.yaml".
            if not os.path.exists(file_or_dir):
                continue
            # The monotonic ID is a simple way to make the filename
            # or directory name unique in the temporary folder
            basename = os.path.basename(file_or_dir) + "-{0}".format(id)
            temporary_path = os.path.join(dst_root, basename)
            shutil.move(file_or_dir, temporary_path)
            removed[file_or_dir] = temporary_path
        yield removed
    except BaseException:
        # Restore the files that were removed
        for original_path, temporary_path in removed.items():
            shutil.move(temporary_path, original_path)
        raise


@system_path_filter
def fix_darwin_install_name(path):
    """Fix install name of dynamic libraries on Darwin to have full path.

    There are two parts of this task:

    1. Use ``install_name('-id', ...)`` to change install name of a single lib
    2. Use ``install_name('-change', ...)`` to change the cross linking between
       libs. The function assumes that all libraries are in one folder and
       currently won't follow subfolders.

    Parameters:
        path (str): directory in which .dylib files are located
    """
    libs = glob.glob(join_path(path, "*.dylib"))
    for lib in libs:
        # fix install name first:
        install_name_tool = Executable("install_name_tool")
        install_name_tool("-id", lib, lib)
        otool = Executable("otool")
        long_deps = otool("-L", lib, output=str).split("\n")
        deps = [dep.partition(" ")[0][1::] for dep in long_deps[2:-1]]
        # fix all dependencies:
        for dep in deps:
            for loc in libs:
                # We really want to check for either
                #     dep == os.path.basename(loc)   or
                #     dep == join_path(builddir, os.path.basename(loc)),
                # but we don't know builddir (nor how symbolic links look
                # in builddir). We thus only compare the basenames.
                if os.path.basename(dep) == os.path.basename(loc):
                    install_name_tool("-change", dep, loc, lib)
                    break


def find_first(root: str, files: Union[Iterable[str], str], bfs_depth: int = 2) -> Optional[str]:
    """Find the first file matching a pattern.

    The following

    .. code-block:: console

       $ find /usr -name 'abc*' -o -name 'def*' -quit

    is equivalent to:

    >>> find_first("/usr", ["abc*", "def*"])

    Any glob pattern supported by fnmatch can be used.

    The search order of this method is breadth-first over directories,
    until depth bfs_depth, after which depth-first search is used.

    Parameters:
        root (str): The root directory to start searching from
        files (str or Iterable): File pattern(s) to search for
        bfs_depth (int): (advanced) parameter that specifies at which
            depth to switch to depth-first search.

    Returns:
        str or None: The matching file or None when no file is found.
    """
    if isinstance(files, str):
        files = [files]
    return FindFirstFile(root, *files, bfs_depth=bfs_depth).find()


def find(root, files, recursive=True):
    """Search for ``files`` starting from the ``root`` directory.

    Like GNU/BSD find but written entirely in Python.

    Examples:

    .. code-block:: console

       $ find /usr -name python

    is equivalent to:

    >>> find('/usr', 'python')

    .. code-block:: console

       $ find /usr/local/bin -maxdepth 1 -name python

    is equivalent to:

    >>> find('/usr/local/bin', 'python', recursive=False)

    Accepts any glob characters accepted by fnmatch:

    ==========  ====================================
    Pattern     Meaning
    ==========  ====================================
    ``*``       matches everything
    ``?``       matches any single character
    ``[seq]``   matches any character in ``seq``
    ``[!seq]``  matches any character not in ``seq``
    ==========  ====================================

    Parameters:
        root (str): The root directory to start searching from
        files (str or collections.abc.Sequence): Library name(s) to search for
        recursive (bool): if False search only root folder,
            if True descends top-down from the root. Defaults to True.

    Returns:
        list: The files that have been found
    """
    if isinstance(files, str):
        files = [files]

    if recursive:
        return _find_recursive(root, files)
    else:
        return _find_non_recursive(root, files)


@system_path_filter
def _find_recursive(root, search_files):
    # The variable here is **on purpose** a defaultdict. The idea is that
    # we want to poke the filesystem as little as possible, but still maintain
    # stability in the order of the answer. Thus we are recording each library
    # found in a key, and reconstructing the stable order later.
    found_files = collections.defaultdict(list)

    # Make the path absolute to have os.walk also return an absolute path
    root = os.path.abspath(root)
    for path, _, list_files in os.walk(root):
        for search_file in search_files:
            matches = glob.glob(os.path.join(path, search_file))
            matches = [os.path.join(path, x) for x in matches]
            found_files[search_file].extend(matches)

    answer = []
    for search_file in search_files:
        answer.extend(found_files[search_file])

    return answer


@system_path_filter
def _find_non_recursive(root, search_files):
    # The variable here is **on purpose** a defaultdict as os.list_dir
    # can return files in any order (does not preserve stability)
    found_files = collections.defaultdict(list)

    # Make the path absolute to have absolute path returned
    root = os.path.abspath(root)

    for search_file in search_files:
        matches = glob.glob(os.path.join(root, search_file))
        matches = [os.path.join(root, x) for x in matches]
        found_files[search_file].extend(matches)

    answer = []
    for search_file in search_files:
        answer.extend(found_files[search_file])

    return answer


# Utilities for libraries and headers


class FileList(collections.abc.Sequence):
    """Sequence of absolute paths to files.

    Provides a few convenience methods to manipulate file paths.
    """

    def __init__(self, files):
        if isinstance(files, str):
            files = [files]

        self.files = list(dedupe(files))

    @property
    def directories(self):
        """Stable de-duplication of the directories where the files reside.

        >>> l = LibraryList(['/dir1/liba.a', '/dir2/libb.a', '/dir1/libc.a'])
        >>> l.directories
        ['/dir1', '/dir2']
        >>> h = HeaderList(['/dir1/a.h', '/dir1/b.h', '/dir2/c.h'])
        >>> h.directories
        ['/dir1', '/dir2']

        Returns:
            list: A list of directories
        """
        return list(dedupe(os.path.dirname(x) for x in self.files if os.path.dirname(x)))

    @property
    def basenames(self):
        """Stable de-duplication of the base-names in the list

        >>> l = LibraryList(['/dir1/liba.a', '/dir2/libb.a', '/dir3/liba.a'])
        >>> l.basenames
        ['liba.a', 'libb.a']
        >>> h = HeaderList(['/dir1/a.h', '/dir2/b.h', '/dir3/a.h'])
        >>> h.basenames
        ['a.h', 'b.h']

        Returns:
            list: A list of base-names
        """
        return list(dedupe(os.path.basename(x) for x in self.files))

    def __getitem__(self, item):
        cls = type(self)
        if isinstance(item, numbers.Integral):
            return self.files[item]
        return cls(self.files[item])

    def __add__(self, other):
        return self.__class__(dedupe(self.files + list(other)))

    def __radd__(self, other):
        return self.__add__(other)

    def __eq__(self, other):
        return self.files == other.files

    def __len__(self):
        return len(self.files)

    def joined(self, separator=" "):
        return separator.join(self.files)

    def __repr__(self):
        return self.__class__.__name__ + "(" + repr(self.files) + ")"

    def __str__(self):
        return self.joined()


class HeaderList(FileList):
    """Sequence of absolute paths to headers.

    Provides a few convenience methods to manipulate header paths and get
    commonly used compiler flags or names.
    """

    # Make sure to only match complete words, otherwise path components such
    # as "xinclude" will cause false matches.
    # Avoid matching paths such as <prefix>/include/something/detail/include,
    # e.g. in the CUDA Toolkit which ships internal libc++ headers.
    include_regex = re.compile(r"(.*?)(\binclude\b)(.*)")

    def __init__(self, files):
        super(HeaderList, self).__init__(files)

        self._macro_definitions = []
        self._directories = None

    @property
    def directories(self):
        """Directories to be searched for header files."""
        values = self._directories
        if values is None:
            values = self._default_directories()
        return list(dedupe(values))

    @directories.setter
    def directories(self, value):
        value = value or []
        # Accept a single directory as input
        if isinstance(value, str):
            value = [value]

        self._directories = [path_to_os_path(os.path.normpath(x))[0] for x in value]

    def _default_directories(self):
        """Default computation of directories based on the list of
        header files.
        """
        dir_list = super(HeaderList, self).directories
        values = []
        for d in dir_list:
            # If the path contains a subdirectory named 'include' then stop
            # there and don't add anything else to the path.
            m = self.include_regex.match(d)
            value = os.path.join(*m.group(1, 2)) if m else d
            values.append(value)
        return values

    @property
    def headers(self):
        """Stable de-duplication of the headers.

        Returns:
            list: A list of header files
        """
        return self.files

    @property
    def names(self):
        """Stable de-duplication of header names in the list without extensions

        >>> h = HeaderList(['/dir1/a.h', '/dir2/b.h', '/dir3/a.h'])
        >>> h.names
        ['a', 'b']

        Returns:
            list: A list of files without extensions
        """
        names = []

        for x in self.basenames:
            name = x

            # Valid extensions include: ['.cuh', '.hpp', '.hh', '.h']
            for ext in [".cuh", ".hpp", ".hh", ".h"]:
                i = name.rfind(ext)
                if i != -1:
                    names.append(name[:i])
                    break
            else:
                # No valid extension, should we still include it?
                names.append(name)

        return list(dedupe(names))

    @property
    def include_flags(self):
        """Include flags

        >>> h = HeaderList(['/dir1/a.h', '/dir1/b.h', '/dir2/c.h'])
        >>> h.include_flags
        '-I/dir1 -I/dir2'

        Returns:
            str: A joined list of include flags
        """
        return " ".join(["-I" + x for x in self.directories])

    @property
    def macro_definitions(self):
        """Macro definitions

        >>> h = HeaderList(['/dir1/a.h', '/dir1/b.h', '/dir2/c.h'])
        >>> h.add_macro('-DBOOST_LIB_NAME=boost_regex')
        >>> h.add_macro('-DBOOST_DYN_LINK')
        >>> h.macro_definitions
        '-DBOOST_LIB_NAME=boost_regex -DBOOST_DYN_LINK'

        Returns:
            str: A joined list of macro definitions
        """
        return " ".join(self._macro_definitions)

    @property
    def cpp_flags(self):
        """Include flags + macro definitions

        >>> h = HeaderList(['/dir1/a.h', '/dir1/b.h', '/dir2/c.h'])
        >>> h.cpp_flags
        '-I/dir1 -I/dir2'
        >>> h.add_macro('-DBOOST_DYN_LINK')
        >>> h.cpp_flags
        '-I/dir1 -I/dir2 -DBOOST_DYN_LINK'

        Returns:
            str: A joined list of include flags and macro definitions
        """
        cpp_flags = self.include_flags
        if self.macro_definitions:
            cpp_flags += " " + self.macro_definitions
        return cpp_flags

    def add_macro(self, macro):
        """Add a macro definition

        Parameters:
            macro (str): The macro to add
        """
        self._macro_definitions.append(macro)


def find_headers(headers, root, recursive=False):
    """Returns an iterable object containing a list of full paths to
    headers if found.

    Accepts any glob characters accepted by fnmatch:

    =======  ====================================
    Pattern  Meaning
    =======  ====================================
    *        matches everything
    ?        matches any single character
    [seq]    matches any character in ``seq``
    [!seq]   matches any character not in ``seq``
    =======  ====================================

    Parameters:
        headers (str or list): Header name(s) to search for
        root (str): The root directory to start searching from
        recursive (bool): if False search only root folder,
            if True descends top-down from the root. Defaults to False.

    Returns:
        HeaderList: The headers that have been found
    """
    if isinstance(headers, str):
        headers = [headers]
    elif not isinstance(headers, collections.abc.Sequence):
        message = "{0} expects a string or sequence of strings as the "
        message += "first argument [got {1} instead]"
        message = message.format(find_headers.__name__, type(headers))
        raise TypeError(message)

    # Construct the right suffix for the headers
    suffixes = [
        # C
        "h",
        # C++
        "hpp",
        "hxx",
        "hh",
        "H",
        "txx",
        "tcc",
        "icc",
        # Fortran
        "mod",
        "inc",
    ]

    # List of headers we are searching with suffixes
    headers = ["{0}.{1}".format(header, suffix) for header in headers for suffix in suffixes]

    return HeaderList(find(root, headers, recursive))


@system_path_filter
def find_all_headers(root):
    """Convenience function that returns the list of all headers found
    in the directory passed as argument.

    Args:
        root (str): directory where to look recursively for header files

    Returns:
        List of all headers found in ``root`` and subdirectories.
    """
    return find_headers("*", root=root, recursive=True)


class LibraryList(FileList):
    """Sequence of absolute paths to libraries

    Provides a few convenience methods to manipulate library paths and get
    commonly used compiler flags or names
    """

    @property
    def libraries(self):
        """Stable de-duplication of library files.

        Returns:
            list: A list of library files
        """
        return self.files

    @property
    def names(self):
        """Stable de-duplication of library names in the list

        >>> l = LibraryList(['/dir1/liba.a', '/dir2/libb.a', '/dir3/liba.so'])
        >>> l.names
        ['a', 'b']

        Returns:
            list: A list of library names
        """
        names = []

        for x in self.basenames:
            name = x
            if x.startswith("lib"):
                name = x[3:]

            # Valid extensions include: ['.dylib', '.so', '.a']
            # on non Windows platform
            # Windows valid library extensions are:
            # ['.dll', '.lib']
            valid_exts = [".dll", ".lib"] if sys.platform == "win32" else [".dylib", ".so", ".a"]
            for ext in valid_exts:
                i = name.rfind(ext)
                if i != -1:
                    names.append(name[:i])
                    break
            else:
                # No valid extension, should we still include it?
                names.append(name)

        return list(dedupe(names))

    @property
    def search_flags(self):
        """Search flags for the libraries

        >>> l = LibraryList(['/dir1/liba.a', '/dir2/libb.a', '/dir1/liba.so'])
        >>> l.search_flags
        '-L/dir1 -L/dir2'

        Returns:
            str: A joined list of search flags
        """
        return " ".join(["-L" + x for x in self.directories])

    @property
    def link_flags(self):
        """Link flags for the libraries

        >>> l = LibraryList(['/dir1/liba.a', '/dir2/libb.a', '/dir1/liba.so'])
        >>> l.link_flags
        '-la -lb'

        Returns:
            str: A joined list of link flags
        """
        return " ".join(["-l" + name for name in self.names])

    @property
    def ld_flags(self):
        """Search flags + link flags

        >>> l = LibraryList(['/dir1/liba.a', '/dir2/libb.a', '/dir1/liba.so'])
        >>> l.ld_flags
        '-L/dir1 -L/dir2 -la -lb'

        Returns:
            str: A joined list of search flags and link flags
        """
        return self.search_flags + " " + self.link_flags


def find_system_libraries(libraries, shared=True):
    """Searches the usual system library locations for ``libraries``.

    Search order is as follows:

    1. ``/lib64``
    2. ``/lib``
    3. ``/usr/lib64``
    4. ``/usr/lib``
    5. ``/usr/local/lib64``
    6. ``/usr/local/lib``

    Accepts any glob characters accepted by fnmatch:

    =======  ====================================
    Pattern  Meaning
    =======  ====================================
    *        matches everything
    ?        matches any single character
    [seq]    matches any character in ``seq``
    [!seq]   matches any character not in ``seq``
    =======  ====================================

    Parameters:
        libraries (str or list): Library name(s) to search for
        shared (bool): if True searches for shared libraries,
            otherwise for static. Defaults to True.

    Returns:
        LibraryList: The libraries that have been found
    """
    if isinstance(libraries, str):
        libraries = [libraries]
    elif not isinstance(libraries, collections.abc.Sequence):
        message = "{0} expects a string or sequence of strings as the "
        message += "first argument [got {1} instead]"
        message = message.format(find_system_libraries.__name__, type(libraries))
        raise TypeError(message)

    libraries_found = []
    search_locations = [
        "/lib64",
        "/lib",
        "/usr/lib64",
        "/usr/lib",
        "/usr/local/lib64",
        "/usr/local/lib",
    ]

    for library in libraries:
        for root in search_locations:
            result = find_libraries(library, root, shared, recursive=True)
            if result:
                libraries_found += result
                break

    return libraries_found


def find_libraries(libraries, root, shared=True, recursive=False, runtime=True):
    """Returns an iterable of full paths to libraries found in a root dir.

    Accepts any glob characters accepted by fnmatch:

    =======  ====================================
    Pattern  Meaning
    =======  ====================================
    *        matches everything
    ?        matches any single character
    [seq]    matches any character in ``seq``
    [!seq]   matches any character not in ``seq``
    =======  ====================================

    Parameters:
        libraries (str or list): Library name(s) to search for
        root (str): The root directory to start searching from
        shared (bool): if True searches for shared libraries,
            otherwise for static. Defaults to True.
        recursive (bool): if False search only root folder,
            if True descends top-down from the root. Defaults to False.
        runtime (bool): Windows only option, no-op elsewhere. If true,
            search for runtime shared libs (.DLL), otherwise, search
            for .Lib files. If shared is false, this has no meaning.
            Defaults to True.

    Returns:
        LibraryList: The libraries that have been found
    """
    if isinstance(libraries, str):
        libraries = [libraries]
    elif not isinstance(libraries, collections.abc.Sequence):
        message = "{0} expects a string or sequence of strings as the "
        message += "first argument [got {1} instead]"
        message = message.format(find_libraries.__name__, type(libraries))
        raise TypeError(message)

    if sys.platform == "win32":
        static_ext = "lib"
        # For linking (runtime=False) you need the .lib files regardless of
        # whether you are doing a shared or static link
        shared_ext = "dll" if runtime else "lib"
    else:
        # Used on both Linux and macOS
        static_ext = "a"
        shared_ext = "so"

    # Construct the right suffix for the library
    if shared:
        # Used on both Linux and macOS
        suffixes = [shared_ext]
        if sys.platform == "darwin":
            # Only used on macOS
            suffixes.append("dylib")
    else:
        suffixes = [static_ext]

    # List of libraries we are searching with suffixes
    libraries = ["{0}.{1}".format(lib, suffix) for lib in libraries for suffix in suffixes]

    if not recursive:
        # If not recursive, look for the libraries directly in root
        return LibraryList(find(root, libraries, False))

    # To speedup the search for external packages configured e.g. in /usr,
    # perform first non-recursive search in root/lib then in root/lib64 and
    # finally search all of root recursively. The search stops when the first
    # match is found.
    common_lib_dirs = ["lib", "lib64"]
    if sys.platform == "win32":
        common_lib_dirs.extend(["bin", "Lib"])

    for subdir in common_lib_dirs:
        dirname = join_path(root, subdir)
        if not os.path.isdir(dirname):
            continue
        found_libs = find(dirname, libraries, False)
        if found_libs:
            break
    else:
        found_libs = find(root, libraries, True)

    return LibraryList(found_libs)


def find_all_shared_libraries(root, recursive=False, runtime=True):
    """Convenience function that returns the list of all shared libraries found
    in the directory passed as argument.

    See documentation for `llnl.util.filesystem.find_libraries` for more information
    """
    return find_libraries("*", root=root, shared=True, recursive=recursive, runtime=runtime)


def find_all_static_libraries(root, recursive=False):
    """Convenience function that returns the list of all static libraries found
    in the directory passed as argument.

    See documentation for `llnl.util.filesystem.find_libraries` for more information
    """
    return find_libraries("*", root=root, shared=False, recursive=recursive)


def find_all_libraries(root, recursive=False):
    """Convenience function that returns the list of all libraries found
    in the directory passed as argument.

    See documentation for `llnl.util.filesystem.find_libraries` for more information
    """

    return find_all_shared_libraries(root, recursive=recursive) + find_all_static_libraries(
        root, recursive=recursive
    )


class WindowsSimulatedRPath(object):
    """Class representing Windows filesystem rpath analog

    One instance of this class is associated with a package (only on Windows)
    For each lib/binary directory in an associated package, this class introduces
    a symlink to any/all dependent libraries/binaries. This includes the packages
    own bin/lib directories, meaning the libraries are linked to the bianry directory
    and vis versa.
    """

    def __init__(self, package, link_install_prefix=True):
        """
        Args:
            package (spack.package_base.PackageBase): Package requiring links
            link_install_prefix (bool): Link against package's own install or stage root.
                Packages that run their own executables during build and require rpaths to
                the build directory during build time require this option. Default: install
                root
        """
        self.pkg = package
        self._addl_rpaths = set()
        self.link_install_prefix = link_install_prefix
        self._additional_library_dependents = set()

    @property
    def library_dependents(self):
        """
        Set of directories where package binaries/libraries are located.
        """
        return set([self.pkg.prefix.bin]) | self._additional_library_dependents

    def add_library_dependent(self, *dest):
        """
        Add paths to directories or libraries/binaries to set of
        common paths that need to link against other libraries

        Specified paths should fall outside of a package's common
        link paths, i.e. the bin
        directories.
        """
        for pth in dest:
            if os.path.isfile(pth):
                self._additional_library_dependents.add(os.path.dirname)
            else:
                self._additional_library_dependents.add(pth)

    @property
    def rpaths(self):
        """
        Set of libraries this package needs to link against during runtime
        These packages will each be symlinked into the packages lib and binary dir
        """
        dependent_libs = []
        for path in self.pkg.rpath:
            dependent_libs.extend(list(find_all_shared_libraries(path, recursive=True)))
        for extra_path in self._addl_rpaths:
            dependent_libs.extend(list(find_all_shared_libraries(extra_path, recursive=True)))
        return set(dependent_libs)

    def add_rpath(self, *paths):
        """
        Add libraries found at the root of provided paths to runtime linking

        These are libraries found outside of the typical scope of rpath linking
        that require manual inclusion in a runtime linking scheme.
        These links are unidirectional, and are only
        intended to bring outside dependencies into this package

        Args:
            *paths (str): arbitrary number of paths to be added to runtime linking
        """
        self._addl_rpaths = self._addl_rpaths | set(paths)

    def _link(self, path, dest_dir):
        """Perform link step of simulated rpathing, installing
        simlinks of file in path to the dest_dir
        location. This method deliberately prevents
        the case where a path points to a file inside the dest_dir.
        This is because it is both meaningless from an rpath
        perspective, and will cause an error when Developer
        mode is not enabled"""
        file_name = os.path.basename(path)
        dest_file = os.path.join(dest_dir, file_name)
        if os.path.exists(dest_dir) and not dest_file == path:
            try:
                symlink(path, dest_file)
            # For py2 compatibility, we have to catch the specific Windows error code
            # associate with trying to create a file that already exists (winerror 183)
            except OSError as e:
                if sys.platform == "win32" and (e.winerror == 183 or e.errno == errno.EEXIST):
                    # We have either already symlinked or we are encoutering a naming clash
                    # either way, we don't want to overwrite existing libraries
                    already_linked = islink(dest_file)
                    tty.debug(
                        "Linking library %s to %s failed, " % (path, dest_file) + "already linked."
                        if already_linked
                        else "library with name %s already exists at location %s."
                        % (file_name, dest_dir)
                    )
                    pass
                else:
                    raise e

    def establish_link(self):
        """
        (sym)link packages to runtime dependencies based on RPath configuration for
        Windows heuristics
        """
        # from build_environment.py:463
        # The top-level package is always RPATHed. It hasn't been installed yet
        # so the RPATHs are added unconditionally

        # for each binary install dir in self.pkg (i.e. pkg.prefix.bin, pkg.prefix.lib)
        # install a symlink to each dependent library
        for library, lib_dir in itertools.product(self.rpaths, self.library_dependents):
            self._link(library, lib_dir)


@system_path_filter
@memoized
def can_access_dir(path):
    """Returns True if the argument is an accessible directory.

    Args:
        path: path to be tested

    Returns:
        True if ``path`` is an accessible directory, else False
    """
    return os.path.isdir(path) and os.access(path, os.R_OK | os.X_OK)


@system_path_filter
@memoized
def can_write_to_dir(path):
    """Return True if the argument is a directory in which we can write.

    Args:
        path: path to be tested

    Returns:
        True if ``path`` is an writeable directory, else False
    """
    return os.path.isdir(path) and os.access(path, os.R_OK | os.X_OK | os.W_OK)


@system_path_filter
@memoized
def files_in(*search_paths):
    """Returns all the files in paths passed as arguments.

    Caller must ensure that each path in ``search_paths`` is a directory.

    Args:
        *search_paths: directories to be searched

    Returns:
        List of (file, full_path) tuples with all the files found.
    """
    files = []
    for d in filter(can_access_dir, search_paths):
        files.extend(
            filter(
                lambda x: os.path.isfile(x[1]), [(f, os.path.join(d, f)) for f in os.listdir(d)]
            )
        )
    return files


def is_readable_file(file_path):
    """Return True if the path passed as argument is readable"""
    return os.path.isfile(file_path) and os.access(file_path, os.R_OK)


@system_path_filter
def search_paths_for_executables(*path_hints):
    """Given a list of path hints returns a list of paths where
    to search for an executable.

    Args:
        *path_hints (list of paths): list of paths taken into
            consideration for a search

    Returns:
        A list containing the real path of every existing directory
        in `path_hints` and its `bin` subdirectory if it exists.
    """
    executable_paths = []
    for path in path_hints:
        if not os.path.isdir(path):
            continue

        path = os.path.abspath(path)
        executable_paths.append(path)

        bin_dir = os.path.join(path, "bin")
        if os.path.isdir(bin_dir):
            executable_paths.append(bin_dir)

    return executable_paths


@system_path_filter
def search_paths_for_libraries(*path_hints):
    """Given a list of path hints returns a list of paths where
    to search for a shared library.

    Args:
        *path_hints (list of paths): list of paths taken into
            consideration for a search

    Returns:
        A list containing the real path of every existing directory
        in `path_hints` and its `lib` and `lib64` subdirectory if it exists.
    """
    library_paths = []
    for path in path_hints:
        if not os.path.isdir(path):
            continue

        path = os.path.abspath(path)
        library_paths.append(path)

        lib_dir = os.path.join(path, "lib")
        if os.path.isdir(lib_dir):
            library_paths.append(lib_dir)

        lib64_dir = os.path.join(path, "lib64")
        if os.path.isdir(lib64_dir):
            library_paths.append(lib64_dir)

    return library_paths


@system_path_filter
def partition_path(path, entry=None):
    """
    Split the prefixes of the path at the first occurrence of entry and
    return a 3-tuple containing a list of the prefixes before the entry, a
    string of the prefix ending with the entry, and a list of the prefixes
    after the entry.

    If the entry is not a node in the path, the result will be the prefix list
    followed by an empty string and an empty list.
    """
    paths = prefixes(path)

    if entry is not None:
        # Derive the index of entry within paths, which will correspond to
        # the location of the entry in within the path.
        try:
            sep = os.sep
            entries = path.split(sep)
            if entries[0].endswith(":"):
                # Handle drive letters e.g. C:/ on Windows
                entries[0] = entries[0] + sep
            i = entries.index(entry)
            if "" in entries:
                i -= 1
            return paths[:i], paths[i], paths[i + 1 :]
        except ValueError:
            pass

    return paths, "", []


@system_path_filter
def prefixes(path):
    """
    Returns a list containing the path and its ancestors, top-to-bottom.

    The list for an absolute path will not include an ``os.sep`` entry.
    For example, assuming ``os.sep`` is ``/``, given path ``/ab/cd/efg``
    the resulting paths will be, in order: ``/ab``, ``/ab/cd``, and
    ``/ab/cd/efg``

    The list for a relative path starting ``./`` will not include ``.``.
    For example, path ``./hi/jkl/mn`` results in a list with the following
    paths, in order: ``./hi``, ``./hi/jkl``, and ``./hi/jkl/mn``.

    On Windows, paths will be normalized to use ``/`` and ``/`` will always
    be used as the separator instead of ``os.sep``.

    Parameters:
        path (str): the string used to derive ancestor paths

    Returns:
        A list containing ancestor paths in order and ending with the path
    """
    if not path:
        return []
    sep = os.sep
    parts = path.strip(sep).split(sep)
    if path.startswith(sep):
        parts.insert(0, sep)
    elif parts[0].endswith(":"):
        # Handle drive letters e.g. C:/ on Windows
        parts[0] = parts[0] + sep
    paths = [os.path.join(*parts[: i + 1]) for i in range(len(parts))]

    try:
        paths.remove(sep)
    except ValueError:
        pass

    try:
        paths.remove(".")
    except ValueError:
        pass

    return paths


@system_path_filter
def md5sum(file):
    """Compute the MD5 sum of a file.

    Args:
        file (str): file to be checksummed

    Returns:
        MD5 sum of the file's content
    """
    md5 = hashlib.md5()
    with open(file, "rb") as f:
        md5.update(f.read())
    return md5.digest()


@system_path_filter
def remove_directory_contents(dir):
    """Remove all contents of a directory."""
    if os.path.exists(dir):
        for entry in [os.path.join(dir, entry) for entry in os.listdir(dir)]:
            if os.path.isfile(entry) or os.path.islink(entry):
                os.unlink(entry)
            else:
                shutil.rmtree(entry)


@contextmanager
@system_path_filter
def keep_modification_time(*filenames):
    """
    Context manager to keep the modification timestamps of the input files.
    Tolerates and has no effect on non-existent files and files that are
    deleted by the nested code.

    Parameters:
        *filenames: one or more files that must have their modification
            timestamps unchanged
    """
    mtimes = {}
    for f in filenames:
        if os.path.exists(f):
            mtimes[f] = os.path.getmtime(f)
    yield
    for f, mtime in mtimes.items():
        if os.path.exists(f):
            os.utime(f, (os.path.getatime(f), mtime))


@contextmanager
def temporary_dir(
    suffix: Optional[str] = None, prefix: Optional[str] = None, dir: Optional[str] = None
):
    """Create a temporary directory and cd's into it. Delete the directory
    on exit.

    Takes the same arguments as tempfile.mkdtemp()
    """
    tmp_dir = tempfile.mkdtemp(suffix=suffix, prefix=prefix, dir=dir)
    try:
        with working_dir(tmp_dir):
            yield tmp_dir
    finally:
        remove_directory_contents(tmp_dir)


def filesummary(path, print_bytes=16) -> Tuple[int, bytes]:
    """Create a small summary of the given file. Does not error
    when file does not exist.

    Args:
        print_bytes (int): Number of bytes to print from start/end of file

    Returns:
        Tuple of size and byte string containing first n .. last n bytes.
        Size is 0 if file cannot be read."""
    try:
        n = print_bytes
        with open(path, "rb") as f:
            size = os.fstat(f.fileno()).st_size
            if size <= 2 * n:
                short_contents = f.read(2 * n)
            else:
                short_contents = f.read(n)
                f.seek(-n, 2)
                short_contents += b"..." + f.read(n)
        return size, short_contents
    except OSError:
        return 0, b""


class FindFirstFile:
    """Uses hybrid iterative deepening to locate the first matching
    file. Up to depth ``bfs_depth`` it uses iterative deepening, which
    mimics breadth-first with the same memory footprint as depth-first
    search, after which it switches to ordinary depth-first search using
    ``os.walk``."""

    def __init__(self, root: str, *file_patterns: str, bfs_depth: int = 2):
        """Create a small summary of the given file. Does not error
        when file does not exist.

        Args:
            root (str): directory in which to recursively search
            file_patterns (str): glob file patterns understood by fnmatch
            bfs_depth (int): until this depth breadth-first traversal is used,
                when no match is found, the mode is switched to depth-first search.
        """
        self.root = root
        self.bfs_depth = bfs_depth
        self.match: Callable

        # normcase is trivial on posix
        regex = re.compile("|".join(fnmatch.translate(os.path.normcase(p)) for p in file_patterns))

        # On case sensitive filesystems match against normcase'd paths.
        if os.path is posixpath:
            self.match = regex.match
        else:
            self.match = lambda p: regex.match(os.path.normcase(p))

    def find(self) -> Optional[str]:
        """Run the file search

        Returns:
            str or None: path of the matching file
        """
        self.file = None

        # First do iterative deepening (i.e. bfs through limited depth dfs)
        for i in range(self.bfs_depth + 1):
            if self._find_at_depth(self.root, i):
                return self.file

        # Then fall back to depth-first search
        return self._find_dfs()

    def _find_at_depth(self, path, max_depth, depth=0) -> bool:
        """Returns True when done. Notice search can be done
        either because a file was found, or because it recursed
        through all directories."""
        try:
            entries = os.scandir(path)
        except OSError:
            return True

        done = True

        with entries:
            # At max depth we look for matching files.
            if depth == max_depth:
                for f in entries:
                    # Exit on match
                    if self.match(f.name):
                        self.file = os.path.join(path, f.name)
                        return True

                    # is_dir should not require a stat call, so it's a good optimization.
                    if self._is_dir(f):
                        done = False
                return done

            # At lower depth only recurse into subdirs
            for f in entries:
                if not self._is_dir(f):
                    continue

                # If any subdir is not fully traversed, we're not done yet.
                if not self._find_at_depth(os.path.join(path, f.name), max_depth, depth + 1):
                    done = False

                # Early exit when we've found something.
                if self.file:
                    return True

            return done

    def _is_dir(self, f: os.DirEntry) -> bool:
        """Returns True when f is dir we can enter (and not a symlink)."""
        try:
            return f.is_dir(follow_symlinks=False)
        except OSError:
            return False

    def _find_dfs(self) -> Optional[str]:
        """Returns match or None"""
        for dirpath, _, filenames in os.walk(self.root):
            for file in filenames:
                if self.match(file):
                    return os.path.join(dirpath, file)
        return None<|MERGE_RESOLUTION|>--- conflicted
+++ resolved
@@ -1284,33 +1284,12 @@
         if not stat.S_ISDIR(source_stat.st_mode):
             yield res
         # Treat as a directory
-<<<<<<< HEAD
         # When follow_nonexisting isn't set, don't descend into dirs
         # in source that do not exist in dest
         elif follow_nonexisting or os.path.exists(dest):
             # preorder yields directories before children
             if preorder:
                 yield res
-=======
-        # TODO: for symlinks, os.path.isdir looks for the link target. If the
-        # target is relative to the link, then that may not resolve properly
-        # relative to our cwd - see resolve_link_target_relative_to_the_link
-        if os.path.isdir(source_child) and (follow_links or not os.path.islink(source_child)):
-            # When follow_nonexisting isn't set, don't descend into dirs
-            # in source that do not exist in dest
-            if follow_nonexisting or os.path.exists(dest_child):
-                tuples = traverse_tree(
-                    source_root,
-                    dest_root,
-                    rel_child,
-                    order=order,
-                    ignore=ignore,
-                    follow_nonexisting=follow_nonexisting,
-                    follow_links=follow_links,
-                )
-                for t in tuples:
-                    yield t
->>>>>>> 6e490f22
 
             for f in os.listdir(source):
                 yield from do_traverse(source, dest, rel, f)
