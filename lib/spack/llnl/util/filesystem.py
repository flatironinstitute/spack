--- conflicted
+++ resolved
@@ -806,12 +806,7 @@
             follow_nonexisting=True,
             with_stat=True,
         ):
-<<<<<<< HEAD
             if stat.S_ISLNK(st.st_mode):
-=======
-            if islink(s):
-                link_target = resolve_link_target_relative_to_the_link(s)
->>>>>>> abad16c1
                 if symlinks:
                     target = os.readlink(s)
                     if os.path.isabs(target):
@@ -824,15 +819,10 @@
                             tty.debug("Redirecting link {0} to {1}".format(target, new_target))
                             target = new_target
 
-<<<<<<< HEAD
-                    symlink(target, d)
-                elif os.path.isdir(s):  # follows symlink
-=======
                     links.append((target, d, s))
                     continue
 
-                elif os.path.isdir(link_target):
->>>>>>> abad16c1
+                elif os.path.isdir(s):  # follows symlink
                     mkdirp(d)
                 else:
                     shutil.copyfile(s, d)
@@ -1308,13 +1298,26 @@
         if ignore and ignore(rel):
             return
 
+        # XXX TODO??
+        # If the source path is a link and the link's source is ignored, then ignore the link too,
+        # but only do this if the ignore is defined.
+        #if ignore is not None:
+        #   if islink(source_child) and not follow_links:
+        #       target = readlink(source_child)
+        #       all_parents = accumulate(target.split(os.sep), lambda x, y: os.path.join(x, y))
+        #       if any(map(ignore, all_parents)):
+        #           tty.warn(
+        #               f"Skipping {source_path} because the source or a part of the source's "
+        #               f"path is included in the ignores."
+        #           )
+        #           continue
+
         source = os.path.join(source_dir, child)
         dest = os.path.join(dest_dir, child)
 
         source_stat = os.stat(source, follow_symlinks=follow_links)
         res = (source, dest, source_stat) if with_stat else (source, dest)
 
-<<<<<<< HEAD
         # Treat as a file.
         if not stat.S_ISDIR(source_stat.st_mode):
             yield res
@@ -1325,40 +1328,6 @@
             # preorder yields directories before children
             if preorder:
                 yield res
-=======
-        # If the source path is a link and the link's source is ignored, then ignore the link too,
-        # but only do this if the ignore is defined.
-        if ignore is not None:
-            if islink(source_child) and not follow_links:
-                target = readlink(source_child)
-                all_parents = accumulate(target.split(os.sep), lambda x, y: os.path.join(x, y))
-                if any(map(ignore, all_parents)):
-                    tty.warn(
-                        f"Skipping {source_path} because the source or a part of the source's "
-                        f"path is included in the ignores."
-                    )
-                    continue
-
-        # Treat as a directory
-        # TODO: for symlinks, os.path.isdir looks for the link target. If the
-        # target is relative to the link, then that may not resolve properly
-        # relative to our cwd - see resolve_link_target_relative_to_the_link
-        if os.path.isdir(source_child) and (follow_links or not islink(source_child)):
-            # When follow_nonexisting isn't set, don't descend into dirs
-            # in source that do not exist in dest
-            if follow_nonexisting or os.path.exists(dest_child):
-                tuples = traverse_tree(
-                    source_root,
-                    dest_root,
-                    rel_child,
-                    order=order,
-                    ignore=ignore,
-                    follow_nonexisting=follow_nonexisting,
-                    follow_links=follow_links,
-                )
-                for t in tuples:
-                    yield t
->>>>>>> abad16c1
 
             for f in os.listdir(source):
                 yield from do_traverse(source, dest, rel, f)
