--- conflicted
+++ resolved
@@ -1479,16 +1479,9 @@
         Args:
             install_args (dict): keyword install arguments
         """
-<<<<<<< HEAD
-        self.install_specs(None, args=args, **install_args)
-
-    def install_specs(self, specs=None, args=None, regenerate=True, **install_args):
-        from spack.installer import PackageInstaller
-=======
         self.install_specs(None, **install_args)
->>>>>>> 7d666fc2
-
-    def install_specs(self, specs=None, **install_args):
+
+    def install_specs(self, specs=None, regenerate=True, **install_args):
         tty.debug('Assessing installation status of environment packages')
         # If "spack install" is invoked repeatedly for a large environment
         # where all specs are already installed, the operation can take
