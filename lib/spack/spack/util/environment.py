# Copyright 2013-2023 Lawrence Livermore National Security, LLC and other
# Spack Project Developers. See the top-level COPYRIGHT file for details.
#
# SPDX-License-Identifier: (Apache-2.0 OR MIT)
"""Set, unset or modify environment variables."""
import collections
import contextlib
import inspect
import json
import os
import os.path
import pickle
import platform
import re
import socket
import sys
from functools import wraps
from typing import Any, Callable, Dict, List, MutableMapping, Optional, Tuple, Union

from llnl.util import tty
from llnl.util.lang import dedupe

import spack.platforms
import spack.spec

from .executable import Executable, which
from .path import path_to_os_path, system_path_filter

if sys.platform == "win32":
    SYSTEM_PATHS = [
        "C:\\",
        "C:\\Program Files",
        "C:\\Program Files (x86)",
        "C:\\Users",
        "C:\\ProgramData",
    ]
    SUFFIXES = []
else:
    SYSTEM_PATHS = ["/", "/usr", "/usr/local"]
    SUFFIXES = ["bin", "bin64", "include", "lib", "lib64"]

SYSTEM_DIRS = [os.path.join(p, s) for s in SUFFIXES for p in SYSTEM_PATHS] + SYSTEM_PATHS


_SHELL_SET_STRINGS = {
    "sh": "export {0}={1};\n",
    "csh": "setenv {0} {1};\n",
    "fish": "set -gx {0} {1};\n",
    "bat": 'set "{0}={1}"\n',
}


_SHELL_UNSET_STRINGS = {
    "sh": "unset {0};\n",
    "csh": "unsetenv {0};\n",
    "fish": "set -e {0};\n",
    "bat": 'set "{0}="\n',
}


TRACING_ENABLED = False

Path = str
ModificationList = List[Union["NameModifier", "NameValueModifier"]]


_find_unsafe = re.compile(r"[^\w@%+=:,./-]", re.ASCII).search


def double_quote_escape(s):
    """Return a shell-escaped version of the string *s*.

    This is similar to how shlex.quote works, but it escapes with double quotes
    instead of single quotes, to allow environment variable expansion within
    quoted strings.
    """
    if not s:
        return '""'
    if _find_unsafe(s) is None:
        return s

    # use double quotes, and escape double quotes in the string
    # the string $"b is then quoted as "$\"b"
    return '"' + s.replace('"', r"\"") + '"'


def system_env_normalize(func):
    """Decorator wrapping calls to system env modifications,
    converting all env variable names to all upper case on Windows, no-op
    on other platforms before calling env modification method.

    Windows, due to a DOS holdover, treats all env variable names case
    insensitively, however Spack's env modification class does not,
    meaning setting `Path` and `PATH` would be distinct env operations
    for Spack, but would cause a collision when actually performing the
    env modification operations on the env.
    Normalize all env names to all caps to prevent this collision from the
    Spack side."""

    @wraps(func)
    def case_insensitive_modification(self, name: str, *args, **kwargs):
        if sys.platform == "win32":
            name = name.upper()
        return func(self, name, *args, **kwargs)

    return case_insensitive_modification


def is_system_path(path: Path) -> bool:
    """Returns True if the argument is a system path, False otherwise."""
    return bool(path) and (os.path.normpath(path) in SYSTEM_DIRS)


def filter_system_paths(paths: List[Path]) -> List[Path]:
    """Returns a copy of the input where system paths are filtered out."""
    return [p for p in paths if not is_system_path(p)]


def deprioritize_system_paths(paths: List[Path]) -> List[Path]:
    """Reorders input paths by putting system paths at the end of the list, otherwise
    preserving order.
    """
    return list(sorted(paths, key=is_system_path))


def prune_duplicate_paths(paths: List[Path]) -> List[Path]:
    """Returns the input list with duplicates removed, otherwise preserving order."""
    return list(dedupe(paths))


def get_path(name: str) -> List[Path]:
    """Given the name of an environment variable containing multiple
    paths separated by 'os.pathsep', returns a list of the paths.
    """
    path = os.environ.get(name, "").strip()
    if path:
        return path.split(os.pathsep)
    return []


def env_flag(name: str) -> bool:
    """Given the name of an environment variable, returns True if it is set to
    'true' or to '1', False otherwise.
    """
    if name in os.environ:
        value = os.environ[name].lower()
        return value in ("true", "1")
    return False


def path_set(var_name: str, directories: List[Path]):
    """Sets the variable passed as input to the `os.pathsep` joined list of directories."""
    path_str = os.pathsep.join(str(dir) for dir in directories)
    os.environ[var_name] = path_str


def path_put_first(var_name: str, directories: List[Path]):
    """Puts the provided directories first in the path, adding them
    if they're not already there.
    """
    path = os.environ.get(var_name, "").split(os.pathsep)

    for directory in directories:
        if directory in path:
            path.remove(directory)

    new_path = list(directories) + list(path)
    path_set(var_name, new_path)


BASH_FUNCTION_FINDER = re.compile(r"BASH_FUNC_(.*?)\(\)")


def _env_var_to_source_line(var: str, val: str) -> str:
    if var.startswith("BASH_FUNC"):
        source_line = "function {fname}{decl}; export -f {fname}".format(
            fname=BASH_FUNCTION_FINDER.sub(r"\1", var), decl=val
        )
    else:
        source_line = f"{var}={double_quote_escape(val)}; export {var}"
    return source_line


@system_path_filter(arg_slice=slice(1))
def dump_environment(path: Path, environment: Optional[MutableMapping[str, str]] = None):
    """Dump an environment dictionary to a source-able file.

    Args:
        path: path of the file to write
        environment: environment to be writte. If None os.environ is used.
    """
    use_env = environment or os.environ
    hidden_vars = {"PS1", "PWD", "OLDPWD", "TERM_SESSION_ID"}

    file_descriptor = os.open(path, os.O_WRONLY | os.O_CREAT | os.O_TRUNC, 0o600)
    with os.fdopen(file_descriptor, "w") as env_file:
        for var, val in sorted(use_env.items()):
            env_file.write(
                "".join(
                    ["#" if var in hidden_vars else "", _env_var_to_source_line(var, val), "\n"]
                )
            )


@system_path_filter(arg_slice=slice(1))
def pickle_environment(path: Path, environment: Optional[Dict[str, str]] = None):
    """Pickle an environment dictionary to a file."""
    with open(path, "wb") as pickle_file:
        pickle.dump(dict(environment if environment else os.environ), pickle_file, protocol=2)


def get_host_environment_metadata() -> Dict[str, str]:
    """Get the host environment, reduce to a subset that we can store in
    the install directory, and add the spack version.
    """
    import spack.main

    environ = get_host_environment()
    return {
        "host_os": environ["os"],
        "platform": environ["platform"],
        "host_target": environ["target"],
        "hostname": environ["hostname"],
        "spack_version": spack.main.get_version(),
        "kernel_version": platform.version(),
    }


def get_host_environment() -> Dict[str, Any]:
    """Return a dictionary (lookup) with host information (not including the
    os.environ).
    """
    host_platform = spack.platforms.host()
    host_target = host_platform.target("default_target")
    host_os = host_platform.operating_system("default_os")
    arch_fmt = "platform={0} os={1} target={2}"
    arch_spec = spack.spec.Spec(arch_fmt.format(host_platform, host_os, host_target))
    return {
        "target": str(host_target),
        "os": str(host_os),
        "platform": str(host_platform),
        "arch": arch_spec,
        "architecture": arch_spec,
        "arch_str": str(arch_spec),
        "hostname": socket.gethostname(),
    }


@contextlib.contextmanager
def set_env(**kwargs):
    """Temporarily sets and restores environment variables.

    Variables can be set as keyword arguments to this function.
    """
    saved = {}
    for var, value in kwargs.items():
        if var in os.environ:
            saved[var] = os.environ[var]

        if value is None:
            if var in os.environ:
                del os.environ[var]
        else:
            os.environ[var] = value

    yield

    for var, value in kwargs.items():
        if var in saved:
            os.environ[var] = saved[var]
        else:
            if var in os.environ:
                del os.environ[var]


class Trace:
    """Trace information on a function call"""

    __slots__ = ("filename", "lineno", "context")

    def __init__(self, *, filename: str, lineno: int, context: str):
        self.filename = filename
        self.lineno = lineno
        self.context = context

    def __str__(self):
        return f"{self.context} at {self.filename}:{self.lineno}"

    def __repr__(self):
        return f"Trace(filename={self.filename}, lineno={self.lineno}, context={self.context})"


class NameModifier:
    """Base class for modifiers that act on the environment variable as a whole, and thus
    store just its name
    """

    __slots__ = ("name", "separator", "trace")

    def __init__(self, name: str, *, separator: str = os.pathsep, trace: Optional[Trace] = None):
        self.name = name
        self.separator = separator
        self.trace = trace

    def __eq__(self, other: object):
        if not isinstance(other, NameModifier):
            return NotImplemented
        return self.name == other.name

    def execute(self, env: MutableMapping[str, str]):
        """Apply the modification to the mapping passed as input"""
        raise NotImplementedError("must be implemented by derived classes")


class NameValueModifier:
    """Base class for modifiers that modify the value of an environment variable."""

    __slots__ = ("name", "value", "separator", "trace")

    def __init__(
        self, name: str, value: Any, *, separator: str = os.pathsep, trace: Optional[Trace] = None
    ):
        self.name = name
        self.value = value
        self.separator = separator
        self.trace = trace

    def __eq__(self, other: object):
        if not isinstance(other, NameValueModifier):
            return NotImplemented
        return (
            self.name == other.name
            and self.value == other.value
            and self.separator == other.separator
        )

    def execute(self, env: MutableMapping[str, str]):
        """Apply the modification to the mapping passed as input"""
        raise NotImplementedError("must be implemented by derived classes")


class SetEnv(NameValueModifier):
    __slots__ = ("force",)

    def __init__(
        self, name: str, value: str, *, trace: Optional[Trace] = None, force: bool = False
    ):
        super().__init__(name, value, trace=trace)
        self.force = force

    def execute(self, env: MutableMapping[str, str]):
        tty.debug(f"SetEnv: {self.name}={str(self.value)}", level=3)
        env[self.name] = str(self.value)


class PushEnv(NameValueModifier):
    def execute(self, env):
        tty.debug("PushEnv: {0}={1}".format(self.name, str(self.value)), level=3)
        env[self.name] = str(self.value)


class AppendFlagsEnv(NameValueModifier):
    def execute(self, env: MutableMapping[str, str]):
        tty.debug(f"AppendFlagsEnv: {self.name}={str(self.value)}", level=3)
        if self.name in env and env[self.name]:
            env[self.name] += self.separator + str(self.value)
        else:
            env[self.name] = str(self.value)


class UnsetEnv(NameModifier):
    def execute(self, env: MutableMapping[str, str]):
        tty.debug(f"UnsetEnv: {self.name}", level=3)
        # Avoid throwing if the variable was not set
        env.pop(self.name, None)


class RemoveFlagsEnv(NameValueModifier):
    def execute(self, env: MutableMapping[str, str]):
        tty.debug(f"RemoveFlagsEnv: {self.name}-{str(self.value)}", level=3)
        environment_value = env.get(self.name, "")
        flags = environment_value.split(self.separator) if environment_value else []
        flags = [f for f in flags if f != self.value]
        env[self.name] = self.separator.join(flags)


class SetPath(NameValueModifier):
    def execute(self, env: MutableMapping[str, str]):
        string_path = self.separator.join(str(item) for item in self.value)
        tty.debug(f"SetPath: {self.name}={string_path}", level=3)
        env[self.name] = string_path


class AppendPath(NameValueModifier):
    def execute(self, env: MutableMapping[str, str]):
        tty.debug(f"AppendPath: {self.name}+{str(self.value)}", level=3)
        environment_value = env.get(self.name, "")
        directories = environment_value.split(self.separator) if environment_value else []
        directories.append(path_to_os_path(os.path.normpath(self.value)).pop())
        env[self.name] = self.separator.join(directories)


class PrependPath(NameValueModifier):
    def execute(self, env: MutableMapping[str, str]):
        tty.debug(f"PrependPath: {self.name}+{str(self.value)}", level=3)
        environment_value = env.get(self.name, "")
        directories = environment_value.split(self.separator) if environment_value else []
        directories = [path_to_os_path(os.path.normpath(self.value)).pop()] + directories
        env[self.name] = self.separator.join(directories)


class RemovePath(NameValueModifier):
    def execute(self, env: MutableMapping[str, str]):
        tty.debug(f"RemovePath: {self.name}-{str(self.value)}", level=3)
        environment_value = env.get(self.name, "")
        directories = environment_value.split(self.separator) if environment_value else []
        directories = [
            path_to_os_path(os.path.normpath(x)).pop()
            for x in directories
            if x != path_to_os_path(os.path.normpath(self.value)).pop()
        ]
        env[self.name] = self.separator.join(directories)


class DeprioritizeSystemPaths(NameModifier):
    def execute(self, env: MutableMapping[str, str]):
        tty.debug(f"DeprioritizeSystemPaths: {self.name}", level=3)
        environment_value = env.get(self.name, "")
        directories = environment_value.split(self.separator) if environment_value else []
        directories = deprioritize_system_paths(
            [path_to_os_path(os.path.normpath(x)).pop() for x in directories]
        )
        env[self.name] = self.separator.join(directories)


class PruneDuplicatePaths(NameModifier):
    def execute(self, env: MutableMapping[str, str]):
        tty.debug(f"PruneDuplicatePaths: {self.name}", level=3)
        environment_value = env.get(self.name, "")
        directories = environment_value.split(self.separator) if environment_value else []
        directories = prune_duplicate_paths(
            [path_to_os_path(os.path.normpath(x)).pop() for x in directories]
        )
        env[self.name] = self.separator.join(directories)


class EnvironmentModifications:
    """Keeps track of requests to modify the current environment."""

    def __init__(
        self, other: Optional["EnvironmentModifications"] = None, traced: Union[None, bool] = None
    ):
        """Initializes a new instance, copying commands from 'other'
        if it is not None.

        Args:
            other: list of environment modifications to be extended (optional)
            traced: enable or disable stack trace inspection to log the origin
                of the environment modifications
        """
        self.traced = TRACING_ENABLED if traced is None else bool(traced)
        self.env_modifications: List[Union[NameModifier, NameValueModifier]] = []
        if other is not None:
            self.extend(other)

    def __iter__(self):
        return iter(self.env_modifications)

    def __len__(self):
        return len(self.env_modifications)

    def extend(self, other: "EnvironmentModifications"):
        self._check_other(other)
        self.env_modifications.extend(other.env_modifications)

    @staticmethod
    def _check_other(other: "EnvironmentModifications"):
        if not isinstance(other, EnvironmentModifications):
            raise TypeError("other must be an instance of EnvironmentModifications")

    def _trace(self) -> Optional[Trace]:
        """Returns a trace object if tracing is enabled, else None."""
        if not self.traced:
            return None

        stack = inspect.stack()
        try:
            _, filename, lineno, _, context, index = stack[2]
            assert index is not None, "index must be an integer"
            current_context = context[index].strip() if context is not None else "unknown context"
        except Exception:
            filename = "unknown file"
            lineno = -1
            current_context = "unknown context"

        return Trace(filename=filename, lineno=lineno, context=current_context)

    @system_env_normalize
    def set(self, name: str, value: str, *, force: bool = False):
        """Stores a request to set an environment variable.

        Args:
            name: name of the environment variable
            value: value of the environment variable
            force: if True, audit will not consider this modification a warning
        """
        item = SetEnv(name, value, trace=self._trace(), force=force)
        self.env_modifications.append(item)

<<<<<<< HEAD
    def push(self, name, value, **kwargs):
        """Stores a request to push an environment variable.

        Args:
            name: name of the environment variable to be set
            value: value of the environment variable
        """
        kwargs.update(self._get_outside_caller_attributes())
        item = PushEnv(name, value, **kwargs)
        self.env_modifications.append(item)

=======
    @system_env_normalize
>>>>>>> d74b02f5
    def append_flags(self, name: str, value: str, sep: str = " "):
        """Stores a request to append 'flags' to an environment variable.

        Args:
            name: name of the environment variable
            value: flags to be appended
            sep: separator for the flags (default: " ")
        """
        item = AppendFlagsEnv(name, value, separator=sep, trace=self._trace())
        self.env_modifications.append(item)

    @system_env_normalize
    def unset(self, name: str):
        """Stores a request to unset an environment variable.

        Args:
            name: name of the environment variable
        """
        item = UnsetEnv(name, trace=self._trace())
        self.env_modifications.append(item)

    @system_env_normalize
    def remove_flags(self, name: str, value: str, sep: str = " "):
        """Stores a request to remove flags from an environment variable

        Args:
            name: name of the environment variable
            value: flags to be removed
            sep: separator for the flags (default: " ")
        """
        item = RemoveFlagsEnv(name, value, separator=sep, trace=self._trace())
        self.env_modifications.append(item)

    @system_env_normalize
    def set_path(self, name: str, elements: List[str], separator: str = os.pathsep):
        """Stores a request to set an environment variable to a list of paths,
        separated by a character defined in input.

        Args:
            name: name of the environment variable
            elements: ordered list paths
            separator: separator for the paths (default: os.pathsep)
        """
        item = SetPath(name, elements, separator=separator, trace=self._trace())
        self.env_modifications.append(item)

    @system_env_normalize
    def append_path(self, name: str, path: str, separator: str = os.pathsep):
        """Stores a request to append a path to list of paths.

        Args:
            name: name of the environment variable
            path: path to be appended
            separator: separator for the paths (default: os.pathsep)
        """
        item = AppendPath(name, path, separator=separator, trace=self._trace())
        self.env_modifications.append(item)

    @system_env_normalize
    def prepend_path(self, name: str, path: str, separator: str = os.pathsep):
        """Stores a request to prepend a path to list of paths.

        Args:
            name: name of the environment variable
            path: path to be prepended
            separator: separator for the paths (default: os.pathsep)
        """
        item = PrependPath(name, path, separator=separator, trace=self._trace())
        self.env_modifications.append(item)

    @system_env_normalize
    def remove_path(self, name: str, path: str, separator: str = os.pathsep):
        """Stores a request to remove a path from a list of paths.

        Args:
            name: name of the environment variable
            path: path to be removed
            separator: separator for the paths (default: os.pathsep)
        """
        item = RemovePath(name, path, separator=separator, trace=self._trace())
        self.env_modifications.append(item)

    @system_env_normalize
    def deprioritize_system_paths(self, name: str, separator: str = os.pathsep):
        """Stores a request to deprioritize system paths in a path list,
        otherwise preserving the order.

        Args:
            name: name of the environment variable
            separator: separator for the paths (default: os.pathsep)
        """
        item = DeprioritizeSystemPaths(name, separator=separator, trace=self._trace())
        self.env_modifications.append(item)

    @system_env_normalize
    def prune_duplicate_paths(self, name: str, separator: str = os.pathsep):
        """Stores a request to remove duplicates from a path list, otherwise
        preserving the order.

        Args:
            name: name of the environment variable
            separator: separator for the paths (default: os.pathsep)
        """
        item = PruneDuplicatePaths(name, separator=separator, trace=self._trace())
        self.env_modifications.append(item)

    def group_by_name(self) -> Dict[str, ModificationList]:
        """Returns a dict of the current modifications keyed by variable name."""
        modifications = collections.defaultdict(list)
        for item in self:
            modifications[item.name].append(item)
        return modifications

    def is_unset(self, variable_name: str) -> bool:
        """Returns True if the last modification to a variable is to unset it, False otherwise."""
        modifications = self.group_by_name()
        if variable_name not in modifications:
            return False

        # The last modification must unset the variable for it to be considered unset
        return isinstance(modifications[variable_name][-1], UnsetEnv)

    def clear(self):
        """Clears the current list of modifications."""
        self.env_modifications = []

    def reversed(self) -> "EnvironmentModifications":
        """Returns the EnvironmentModifications object that will reverse self

        Only creates reversals for additions to the environment, as reversing
        ``unset`` and ``remove_path`` modifications is impossible.

        Reversable operations are set(), prepend_path(), append_path(),
        set_path(), and append_flags().
        """
        rev = EnvironmentModifications()

        for envmod in reversed(self.env_modifications):
            if isinstance(envmod, SetEnv):
                tty.debug("Reversing `Set` environment operation may lose the original value")
                rev.unset(envmod.name)
            elif isinstance(envmod, AppendPath):
                rev.remove_path(envmod.name, envmod.value)
            elif isinstance(envmod, PrependPath):
                rev.remove_path(envmod.name, envmod.value)
            elif isinstance(envmod, SetPath):
                tty.debug("Reversing `SetPath` environment operation may lose the original value")
                rev.unset(envmod.name)
            elif isinstance(envmod, AppendFlagsEnv):
                rev.remove_flags(envmod.name, envmod.value)
            else:
                tty.warn(
                    f"Skipping reversal of unreversable operation {type(envmod)} {envmod.name}"
                )

        return rev

    def apply_modifications(self, env: Optional[MutableMapping[str, str]] = None):
        """Applies the modifications and clears the list.

        Args:
            env: environment to be modified. If None, os.environ will be used.
        """
        env = os.environ if env is None else env

        modifications = self.group_by_name()
        for _, actions in sorted(modifications.items()):
            for modifier in actions:
                modifier.execute(env)

    def shell_modifications(
        self,
        shell: str = "sh",
        explicit: bool = False,
        env: Optional[MutableMapping[str, str]] = None,
    ) -> str:
        """Return shell code to apply the modifications and clears the list."""
        modifications = self.group_by_name()

        env = os.environ if env is None else env
        new_env = dict(env.items())

        for _, actions in sorted(modifications.items()):
            for modifier in actions:
                modifier.execute(new_env)

        if "MANPATH" in new_env and not new_env["MANPATH"].endswith(":"):
            new_env["MANPATH"] += ":"

        cmds = ""

        for name in sorted(set(modifications)):
            new = new_env.get(name, None)
            old = env.get(name, None)
            if explicit or new != old:
                if new is None:
                    cmds += _SHELL_UNSET_STRINGS[shell].format(name)
                else:
                    if sys.platform != "win32":
                        cmd = _SHELL_SET_STRINGS[shell].format(
                            name, double_quote_escape(new_env[name])
                        )
                    else:
                        cmd = _SHELL_SET_STRINGS[shell].format(name, new_env[name])
                    cmds += cmd
        return cmds

    @staticmethod
    def from_sourcing_file(
        filename: Path, *arguments: str, **kwargs: Any
    ) -> "EnvironmentModifications":
        """Returns the environment modifications that have the same effect as
        sourcing the input file.

        Args:
            filename: the file to be sourced
            *arguments: arguments to pass on the command line

        Keyword Args:
            shell (str): the shell to use (default: ``bash``)
            shell_options (str): options passed to the shell (default: ``-c``)
            source_command (str): the command to run (default: ``source``)
            suppress_output (str): redirect used to suppress output of command
                (default: ``&> /dev/null``)
            concatenate_on_success (str): operator used to execute a command
                only when the previous command succeeds (default: ``&&``)
            exclude ([str or re]): ignore any modifications of these
                variables (default: [])
            include ([str or re]): always respect modifications of these
                variables (default: []). Supersedes any excluded variables.
            clean (bool): in addition to removing empty entries,
                also remove duplicate entries (default: False).
        """
        tty.debug(f"EnvironmentModifications.from_sourcing_file: {filename}")
        # Check if the file actually exists
        if not os.path.isfile(filename):
            msg = f"Trying to source non-existing file: {filename}"
            raise RuntimeError(msg)

        # Prepare include and exclude lists of environment variable names
        exclude = kwargs.get("exclude", [])
        include = kwargs.get("include", [])
        clean = kwargs.get("clean", False)

        # Other variables unrelated to sourcing a file
        exclude.extend(
            [
                # Bash internals
                "SHLVL",
                "_",
                "PWD",
                "OLDPWD",
                "PS1",
                "PS2",
                "ENV",
                # Environment modules v4
                "LOADEDMODULES",
                "_LMFILES_",
                "BASH_FUNC_module()",
                "MODULEPATH",
                "MODULES_(.*)",
                r"(\w*)_mod(quar|share)",
                # Lmod configuration
                r"LMOD_(.*)",
                "MODULERCFILE",
            ]
        )

        # Compute the environments before and after sourcing
        before = sanitize(
            environment_after_sourcing_files(os.devnull, **kwargs),
            exclude=exclude,
            include=include,
        )
        file_and_args = (filename,) + arguments
        after = sanitize(
            environment_after_sourcing_files(file_and_args, **kwargs),
            exclude=exclude,
            include=include,
        )

        # Delegate to the other factory
        return EnvironmentModifications.from_environment_diff(before, after, clean)

    @staticmethod
    def from_environment_diff(
        before: MutableMapping[str, str], after: MutableMapping[str, str], clean: bool = False
    ) -> "EnvironmentModifications":
        """Constructs the environment modifications from the diff of two environments.

        Args:
            before: environment before the modifications are applied
            after: environment after the modifications are applied
            clean: in addition to removing empty entries, also remove duplicate entries
        """
        # Fill the EnvironmentModifications instance
        env = EnvironmentModifications()
        # New variables
        new_variables = list(set(after) - set(before))
        # Variables that have been unset
        unset_variables = list(set(before) - set(after))
        # Variables that have been modified
        common_variables = set(before).intersection(set(after))
        modified_variables = [x for x in common_variables if before[x] != after[x]]
        # Consistent output order - looks nicer, easier comparison...
        new_variables.sort()
        unset_variables.sort()
        modified_variables.sort()

        def return_separator_if_any(*args):
            separators = ":", ";"
            for separator in separators:
                for arg in args:
                    if separator in arg:
                        return separator
            return None

        # Add variables to env.
        # Assume that variables with 'PATH' in the name or that contain
        # separators like ':' or ';' are more likely to be paths
        for variable_name in new_variables:
            sep = return_separator_if_any(after[variable_name])
            if sep:
                env.prepend_path(variable_name, after[variable_name], separator=sep)
            elif "PATH" in variable_name:
                env.prepend_path(variable_name, after[variable_name])
            else:
                # We just need to set the variable to the new value
                env.set(variable_name, after[variable_name])

        for variable_name in unset_variables:
            env.unset(variable_name)

        for variable_name in modified_variables:
            value_before = before[variable_name]
            value_after = after[variable_name]
            sep = return_separator_if_any(value_before, value_after)
            if sep:
                before_list = value_before.split(sep)
                after_list = value_after.split(sep)

                # Filter out empty strings
                before_list = list(filter(None, before_list))
                after_list = list(filter(None, after_list))

                # Remove duplicate entries (worse matching, bloats env)
                if clean:
                    before_list = list(dedupe(before_list))
                    after_list = list(dedupe(after_list))
                    # The reassembled cleaned entries
                    value_before = sep.join(before_list)
                    value_after = sep.join(after_list)

                # Paths that have been removed
                remove_list = [ii for ii in before_list if ii not in after_list]
                # Check that nothing has been added in the middle of
                # before_list
                remaining_list = [ii for ii in before_list if ii in after_list]
                try:
                    start = after_list.index(remaining_list[0])
                    end = after_list.index(remaining_list[-1])
                    search = sep.join(after_list[start : end + 1])
                except IndexError:
                    env.prepend_path(variable_name, value_after)
                    continue

                if search not in value_before:
                    # We just need to set the variable to the new value
                    env.prepend_path(variable_name, value_after)
                else:
                    try:
                        prepend_list = after_list[:start]
                        prepend_list.reverse()  # Preserve order after prepend
                    except KeyError:
                        prepend_list = []
                    try:
                        append_list = after_list[end + 1 :]
                    except KeyError:
                        append_list = []

                    for item in remove_list:
                        env.remove_path(variable_name, item)
                    for item in append_list:
                        env.append_path(variable_name, item)
                    for item in prepend_list:
                        env.prepend_path(variable_name, item)
            else:
                # We just need to set the variable to the new value
                env.set(variable_name, value_after)

        return env


def _set_or_unset_not_first(
    variable: str, changes: ModificationList, errstream: Callable[[str], None]
):
    """Check if we are going to set or unset something after other
    modifications have already been requested.
    """
    indexes = [
        ii
        for ii, item in enumerate(changes)
        if ii != 0 and isinstance(item, (SetEnv, UnsetEnv)) and not getattr(item, "force", False)
    ]
    if indexes:
        good = "\t    \t{}"
        nogood = "\t--->\t{}"
        errstream(f"Different requests to set/unset '{variable}' have been found")
        for idx, item in enumerate(changes):
            print_format = nogood if idx in indexes else good
            errstream(print_format.format(item.trace))


def validate(env: EnvironmentModifications, errstream: Callable[[str], None]):
    """Validates the environment modifications to check for the presence of
    suspicious patterns. Prompts a warning for everything that was found.

    Current checks:
    - set or unset variables after other changes on the same variable

    Args:
        env: list of environment modifications
        errstream: callable to log error messages
    """
    if not env.traced:
        return
    modifications = env.group_by_name()
    for variable, list_of_changes in sorted(modifications.items()):
        _set_or_unset_not_first(variable, list_of_changes, errstream)


def inspect_path(
    root: Path,
    inspections: MutableMapping[str, List[str]],
    exclude: Optional[Callable[[Path], bool]] = None,
) -> EnvironmentModifications:
    """Inspects ``root`` to search for the subdirectories in ``inspections``.
    Adds every path found to a list of prepend-path commands and returns it.

    Args:
        root: absolute path where to search for subdirectories
        inspections: maps relative paths to a list of environment
            variables that will be modified if the path exists. The
            modifications are not performed immediately, but stored in a
            command object that is returned to client
        exclude: optional callable. If present it must accept an
            absolute path and return True if it should be excluded from the
            inspection

    Examples:

    The following lines execute an inspection in ``/usr`` to search for
    ``/usr/include`` and ``/usr/lib64``. If found we want to prepend
    ``/usr/include`` to ``CPATH`` and ``/usr/lib64`` to ``MY_LIB64_PATH``.

        .. code-block:: python

            # Set up the dictionary containing the inspection
            inspections = {
                'include': ['CPATH'],
                'lib64': ['MY_LIB64_PATH']
            }

            # Get back the list of command needed to modify the environment
            env = inspect_path('/usr', inspections)

            # Eventually execute the commands
            env.apply_modifications()
    """
    if exclude is None:
        exclude = lambda x: False

    env = EnvironmentModifications()
    # Inspect the prefix to check for the existence of common directories
    for relative_path, variables in inspections.items():
        expected = os.path.join(root, os.path.normpath(relative_path))

        if os.path.isdir(expected) and not exclude(expected):
            for variable in variables:
                env.prepend_path(variable, expected)

    return env


@contextlib.contextmanager
def preserve_environment(*variables: str):
    """Ensures that the value of the environment variables passed as
    arguments is the same before entering to the context manager and after
    exiting it.

    Variables that are unset before entering the context manager will be
    explicitly unset on exit.

    Args:
        variables: list of environment variables to be preserved
    """
    cache = {}
    for var in variables:
        # The environment variable to be preserved might not be there.
        # In that case store None as a placeholder.
        cache[var] = os.environ.get(var, None)

    yield

    for var in variables:
        value = cache[var]
        msg = "[PRESERVE_ENVIRONMENT]"
        if value is not None:
            # Print a debug statement if the value changed
            if var not in os.environ:
                msg += ' {0} was unset, will be reset to "{1}"'
                tty.debug(msg.format(var, value))
            elif os.environ[var] != value:
                msg += ' {0} was set to "{1}", will be reset to "{2}"'
                tty.debug(msg.format(var, os.environ[var], value))
            os.environ[var] = value
        elif var in os.environ:
            msg += ' {0} was set to "{1}", will be unset'
            tty.debug(msg.format(var, os.environ[var]))
            del os.environ[var]


def environment_after_sourcing_files(
    *files: Union[Path, Tuple[str, ...]], **kwargs
) -> Dict[str, str]:
    """Returns a dictionary with the environment that one would have
    after sourcing the files passed as argument.

    Args:
        *files: each item can either be a string containing the path
            of the file to be sourced or a sequence, where the first element
            is the file to be sourced and the remaining are arguments to be
            passed to the command line

    Keyword Args:
        env (dict): the initial environment (default: current environment)
        shell (str): the shell to use (default: ``/bin/bash``)
        shell_options (str): options passed to the shell (default: ``-c``)
        source_command (str): the command to run (default: ``source``)
        suppress_output (str): redirect used to suppress output of command
            (default: ``&> /dev/null``)
        concatenate_on_success (str): operator used to execute a command
            only when the previous command succeeds (default: ``&&``)
    """
    # Set the shell executable that will be used to source files
    shell_cmd = kwargs.get("shell", "/bin/bash")
    shell_options = kwargs.get("shell_options", "-c")
    source_command = kwargs.get("source_command", "source")
    suppress_output = kwargs.get("suppress_output", "&> /dev/null")
    concatenate_on_success = kwargs.get("concatenate_on_success", "&&")

    shell = Executable(" ".join([shell_cmd, shell_options]))

    def _source_single_file(file_and_args, environment):
        source_file = [source_command]
        source_file.extend(x for x in file_and_args)
        source_file = " ".join(source_file)

        # If the environment contains 'python' use it, if not
        # go with sys.executable. Below we just need a working
        # Python interpreter, not necessarily sys.executable.
        python_cmd = which("python3", "python", "python2")
        python_cmd = python_cmd.path if python_cmd else sys.executable

        dump_cmd = "import os, json; print(json.dumps(dict(os.environ)))"
        dump_environment_cmd = python_cmd + f' -E -c "{dump_cmd}"'

        # Try to source the file
        source_file_arguments = " ".join(
            [source_file, suppress_output, concatenate_on_success, dump_environment_cmd]
        )
        output = shell(source_file_arguments, output=str, env=environment, ignore_quotes=True)
        return json.loads(output)

    current_environment = kwargs.get("env", dict(os.environ))
    for file in files:
        # Normalize the input to the helper function
        if isinstance(file, str):
            file = (file,)

        current_environment = _source_single_file(file, environment=current_environment)

    return current_environment


def sanitize(
    environment: MutableMapping[str, str], exclude: List[str], include: List[str]
) -> Dict[str, str]:
    """Returns a copy of the input dictionary where all the keys that
    match an excluded pattern and don't match an included pattern are
    removed.

    Args:
        environment (dict): input dictionary
        exclude (list): literals or regex patterns to be excluded
        include (list): literals or regex patterns to be included
    """

    def set_intersection(fullset, *args):
        # A set intersection using string literals and regexs
        meta = "[" + re.escape("[$()*?[]^{|}") + "]"
        subset = fullset & set(args)  # As literal
        for name in args:
            if re.search(meta, name):
                pattern = re.compile(name)
                for k in fullset:
                    if re.match(pattern, k):
                        subset.add(k)
        return subset

    # Don't modify input, make a copy instead
    environment = dict(environment)

    # include supersedes any excluded items
    prune = set_intersection(set(environment), *exclude)
    prune -= set_intersection(prune, *include)
    for k in prune:
        environment.pop(k, None)

    return environment<|MERGE_RESOLUTION|>--- conflicted
+++ resolved
@@ -507,7 +507,6 @@
         item = SetEnv(name, value, trace=self._trace(), force=force)
         self.env_modifications.append(item)
 
-<<<<<<< HEAD
     def push(self, name, value, **kwargs):
         """Stores a request to push an environment variable.
 
@@ -519,9 +518,7 @@
         item = PushEnv(name, value, **kwargs)
         self.env_modifications.append(item)
 
-=======
     @system_env_normalize
->>>>>>> d74b02f5
     def append_flags(self, name: str, value: str, sep: str = " "):
         """Stores a request to append 'flags' to an environment variable.
 
