--- conflicted
+++ resolved
@@ -464,7 +464,6 @@
         item = SetEnv(name, value, trace=self._trace(), force=force)
         self.env_modifications.append(item)
 
-<<<<<<< HEAD
     def push(self, name, value, **kwargs):
         """Stores a request to push an environment variable.
 
@@ -476,13 +475,8 @@
         item = PushEnv(name, value, **kwargs)
         self.env_modifications.append(item)
 
-    def append_flags(self, name, value, sep=" ", **kwargs):
-        """
-        Stores in the current object a request to append to an env variable
-=======
     def append_flags(self, name: str, value: str, sep: str = " "):
         """Stores a request to append 'flags' to an environment variable.
->>>>>>> 6e490f22
 
         Args:
             name: name of the environment variable
