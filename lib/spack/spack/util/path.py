--- conflicted
+++ resolved
@@ -279,9 +279,7 @@
     - $tempdir           Default temporary directory returned by tempfile.gettempdir()
     - $user              The current user's username
     - $user_cache_path   The user cache directory (~/.spack, unless overridden)
-<<<<<<< HEAD
     - $root              The install tree root.
-=======
     - $architecture      The spack architecture triple for the current system
     - $arch              The spack architecture triple for the current system
     - $platform          The spack platform for the current system
@@ -290,7 +288,6 @@
     - $target            The ISA target detected for the system
     - $target_family     The family of the target detected for the system
     - $date              The current date (YYYY-MM-DD)
->>>>>>> 61a7420c
 
     These are substituted case-insensitively into the path, and users can
     use either ``$var`` or ``${var}`` syntax for the variables. $env is only
