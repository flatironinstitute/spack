# Copyright 2013-2022 Lawrence Livermore National Security, LLC and other
# Spack Project Developers. See the top-level COPYRIGHT file for details.
#
# SPDX-License-Identifier: (Apache-2.0 OR MIT)

"""Utilities for managing paths in Spack.

TODO: this is really part of spack.config. Consolidate it.
"""
import contextlib
import getpass
import os
import re
import subprocess
import sys
import tempfile
from datetime import date
from urllib.parse import urlparse

import llnl.util.tty as tty
from llnl.util.lang import memoized

import spack.util.spack_yaml as syaml

is_windows = sys.platform == "win32"

__all__ = ["substitute_config_variables", "substitute_path_variables", "canonicalize_path"]


def architecture():
    # break circular import
    import spack.platforms
    import spack.spec

    host_platform = spack.platforms.host()
    host_os = host_platform.operating_system("default_os")
    host_target = host_platform.target("default_target")

    return spack.spec.ArchSpec((str(host_platform), str(host_os), str(host_target)))


def get_user():
    # User pwd where available because it accounts for effective uids when using ksu and similar
    try:
        # user pwd for unix systems
        import pwd

        return pwd.getpwuid(os.geteuid()).pw_name
    except ImportError:
        # fallback on getpass
        return getpass.getuser()


# return value for replacements with no match
NOMATCH = object()


# Substitutions to perform
def replacements():
    # break circular imports
    import spack.environment as ev
    import spack.paths

    arch = architecture()

    return {
        "spack": lambda: spack.paths.prefix,
        "user": lambda: get_user(),
        "tempdir": lambda: tempfile.gettempdir(),
        "user_cache_path": lambda: spack.paths.user_cache_path,
        "architecture": lambda: arch,
        "arch": lambda: arch,
        "platform": lambda: arch.platform,
        "operating_system": lambda: arch.os,
        "os": lambda: arch.os,
        "target": lambda: arch.target,
        "target_family": lambda: arch.target.microarchitecture.family,
        "date": lambda: date.today().strftime("%Y-%m-%d"),
        "env": lambda: ev.active_environment().path if ev.active_environment() else NOMATCH,
    }


# This is intended to be longer than the part of the install path
# spack generates from the root path we give it.  Included in the
# estimate:
#
#   os-arch      ->   30
#   compiler     ->   30
#   package name ->   50   (longest is currently 47 characters)
#   version      ->   20
#   hash         ->   32
#   buffer       ->  138
#  ---------------------
#   total        ->  300
SPACK_MAX_INSTALL_PATH_LENGTH = 300

#: Padded paths comprise directories with this name (or some prefix of it). :
#: It starts with two underscores to make it unlikely that prefix matches would
#: include some other component of the intallation path.
SPACK_PATH_PADDING_CHARS = "__spack_path_placeholder__"


def is_path_url(path):
    if "\\" in path:
        return False
    url_tuple = urlparse(path)
    return bool(url_tuple.scheme) and len(url_tuple.scheme) > 1


def win_exe_ext():
    return ".exe"


def find_sourceforge_suffix(path):
    """find and match sourceforge filepath components
    Return match object"""
    match = re.search(r"(.*(?:sourceforge\.net|sf\.net)/.*)(/download)$", path)
    if match:
        return match.groups()
    return path, ""


def path_to_os_path(*pths):
    """
    Takes an arbitrary number of positional parameters
    converts each arguemnt of type string to use a normalized
    filepath separator, and returns a list of all values
    """
    ret_pths = []
    for pth in pths:
        if isinstance(pth, str) and not is_path_url(pth):
            pth = convert_to_platform_path(pth)
        ret_pths.append(pth)
    return ret_pths


def sanitize_file_path(pth):
    """
    Formats strings to contain only characters that can
    be used to generate legal file paths.

    Criteria for legal files based on
    https://en.wikipedia.org/wiki/Filename#Comparison_of_filename_limitations

    Args:
        pth: string containing path to be created
            on the host filesystem

    Return:
        sanitized string that can legally be made into a path
    """
    # on unix, splitting path by seperators will remove
    # instances of illegal characters on join
    pth_cmpnts = pth.split(os.path.sep)

    if is_windows:
        drive_match = r"[a-zA-Z]:"
        is_abs = bool(re.match(drive_match, pth_cmpnts[0]))
        drive = pth_cmpnts[0] + os.path.sep if is_abs else ""
        pth_cmpnts = pth_cmpnts[1:] if drive else pth_cmpnts
        illegal_chars = r'[<>?:"|*\\]'
    else:
        drive = "/" if not pth_cmpnts[0] else ""
        illegal_chars = r"[/]"

    pth = []
    for cmp in pth_cmpnts:
        san_cmp = re.sub(illegal_chars, "", cmp)
        pth.append(san_cmp)
    return drive + os.path.join(*pth)


def system_path_filter(_func=None, arg_slice=None):
    """
    Filters function arguments to account for platform path separators.
    Optional slicing range can be specified to select specific arguments

    This decorator takes all (or a slice) of a method's positional arguments
    and normalizes usage of filepath separators on a per platform basis.

    Note: **kwargs, urls, and any type that is not a string are ignored
    so in such cases where path normalization is required, that should be
    handled by calling path_to_os_path directly as needed.

    Parameters:
        arg_slice (slice): a slice object specifying the slice of arguments
            in the decorated method over which filepath separators are
            normalized
    """
    from functools import wraps

    def holder_func(func):
        @wraps(func)
        def path_filter_caller(*args, **kwargs):
            args = list(args)
            if arg_slice:
                args[arg_slice] = path_to_os_path(*args[arg_slice])
            else:
                args = path_to_os_path(*args)
            return func(*args, **kwargs)

        return path_filter_caller

    if _func:
        return holder_func(_func)
    return holder_func


@memoized
def get_system_path_max():
    # Choose a conservative default
    sys_max_path_length = 256
    if is_windows:
        sys_max_path_length = 260
    else:
        try:
            path_max_proc = subprocess.Popen(
                ["getconf", "PATH_MAX", "/"], stdout=subprocess.PIPE, stderr=subprocess.STDOUT
            )
            proc_output = str(path_max_proc.communicate()[0].decode())
            sys_max_path_length = int(proc_output)
        except (ValueError, subprocess.CalledProcessError, OSError):
            tty.msg(
                "Unable to find system max path length, using: {0}".format(sys_max_path_length)
            )

    return sys_max_path_length


class Path:
    """
    Describes the filepath separator types
    in an enum style
    with a helper attribute
    exposing the path type of
    the current platform.
    """

    unix = 0
    windows = 1
    platform_path = windows if is_windows else unix


def format_os_path(path, mode=Path.unix):
    """
    Format path to use consistent, platform specific
    separators. Absolute paths are converted between
    drive letters and a prepended '/' as per platform
    requirement.

    Parameters:
        path (str): the path to be normalized, must be a string
            or expose the replace method.
        mode (Path): the path filesperator style to normalize the
            passed path to. Default is unix style, i.e. '/'
    """
    if not path:
        return path
    if mode == Path.windows:
        path = path.replace("/", "\\")
    else:
        path = path.replace("\\", "/")
    return path


def convert_to_posix_path(path):
    return format_os_path(path, mode=Path.unix)


def convert_to_windows_path(path):
    return format_os_path(path, mode=Path.windows)


def convert_to_platform_path(path):
    return format_os_path(path, mode=Path.platform_path)


def substitute_config_variables(path):
    """Substitute placeholders into paths.

    Spack allows paths in configs to have some placeholders, as follows:

    - $env               The active Spack environment.
    - $spack             The Spack instance's prefix
    - $tempdir           Default temporary directory returned by tempfile.gettempdir()
    - $user              The current user's username
    - $user_cache_path   The user cache directory (~/.spack, unless overridden)
    - $root              The install tree root.
    - $architecture      The spack architecture triple for the current system
    - $arch              The spack architecture triple for the current system
    - $platform          The spack platform for the current system
    - $os                The OS of the current system
    - $operating_system  The OS of the current system
    - $target            The ISA target detected for the system
    - $target_family     The family of the target detected for the system
    - $date              The current date (YYYY-MM-DD)

    These are substituted case-insensitively into the path, and users can
    use either ``$var`` or ``${var}`` syntax for the variables. $env is only
    replaced if there is an active environment, and should only be used in
    environment yaml files.
    """
    _replacements = replacements()
<<<<<<< HEAD
    env = ev.active_environment()
    if env:
        _replacements.update({"env": env.path})
    else:
        # If a previous invocation added env, remove it
        _replacements.pop("env", None)
    import spack.store as store

    _replacements["root"] = store.root

    # Look up replacements
    def repl(match):
        m = match.group(0).strip("${}")
        return str(_replacements.get(m.lower(), match.group(0)))
=======

    # Look up replacements
    def repl(match):
        m = match.group(0)
        key = m.strip("${}").lower()
        repl = _replacements.get(key, lambda: m)()
        return m if repl is NOMATCH else str(repl)
>>>>>>> e391edf2

    # Replace $var or ${var}.
    return re.sub(r"(\$\w+\b|\$\{\w+\})", repl, path)


def substitute_path_variables(path):
    """Substitute config vars, expand environment vars, expand user home."""
    path = substitute_config_variables(path)
    path = os.path.expandvars(path)
    path = os.path.expanduser(path)
    return path


def _get_padding_string(length):
    spack_path_padding_size = len(SPACK_PATH_PADDING_CHARS)
    num_reps = int(length / (spack_path_padding_size + 1))
    extra_chars = length % (spack_path_padding_size + 1)
    reps_list = [SPACK_PATH_PADDING_CHARS for i in range(num_reps)]
    reps_list.append(SPACK_PATH_PADDING_CHARS[:extra_chars])
    return os.path.sep.join(reps_list)


def add_padding(path, length):
    """Add padding subdirectories to path until total is length characters

    Returns the padded path. If path is length - 1 or more characters long,
    returns path. If path is length - 1 characters, warns that it is not
    padding to length

    Assumes path does not have a trailing path separator"""
    padding_length = length - len(path)
    if padding_length == 1:
        # The only 1 character addition we can make to a path is `/`
        # Spack internally runs normpath, so `foo/` will be reduced to `foo`
        # Even if we removed this behavior from Spack, the user could normalize
        # the path, removing the additional `/`.
        # Because we can't expect one character of padding to show up in the
        # resulting binaries, we warn the user and do not pad by a single char
        tty.warn("Cannot pad path by exactly one character.")
    if padding_length <= 0:
        return path

    # we subtract 1 from the padding_length to account for the path separator
    # coming from os.path.join below
    padding = _get_padding_string(padding_length - 1)

    return os.path.join(path, padding)


def canonicalize_path(path, default_wd=None):
    """Same as substitute_path_variables, but also take absolute path.

    If the string is a yaml object with file annotations, make absolute paths
    relative to that file's directory.
    Otherwise, use ``default_wd`` if specified, otherwise ``os.getcwd()``

    Arguments:
        path (str): path being converted as needed

    Returns:
        (str): An absolute path with path variable substitution
    """
    # Get file in which path was written in case we need to make it absolute
    # relative to that path.
    filename = None
    if isinstance(path, syaml.syaml_str):
        filename = os.path.dirname(path._start_mark.name)
        assert path._start_mark.name == path._end_mark.name

    path = substitute_path_variables(path)
    if not os.path.isabs(path):
        if filename:
            path = os.path.join(filename, path)
        else:
            base = default_wd or os.getcwd()
            path = os.path.join(base, path)
            tty.debug("Using working directory %s as base for abspath" % base)

    return os.path.normpath(path)


def longest_prefix_re(string, capture=True):
    """Return a regular expression that matches a the longest possible prefix of string.

    i.e., if the input string is ``the_quick_brown_fox``, then::

        m = re.compile(longest_prefix('the_quick_brown_fox'))
        m.match('the_').group(1)                 == 'the_'
        m.match('the_quick').group(1)            == 'the_quick'
        m.match('the_quick_brown_fox').group(1)  == 'the_quick_brown_fox'
        m.match('the_xquick_brown_fox').group(1) == 'the_'
        m.match('the_quickx_brown_fox').group(1) == 'the_quick'

    """
    if len(string) < 2:
        return string

    return "(%s%s%s?)" % (
        "" if capture else "?:",
        string[0],
        longest_prefix_re(string[1:], capture=False),
    )


#: regex cache for padding_filter function
_filter_re = None


def padding_filter(string):
    """Filter used to reduce output from path padding in log output.

    This turns paths like this:

        /foo/bar/__spack_path_placeholder__/__spack_path_placeholder__/...

    Into paths like this:

        /foo/bar/[padded-to-512-chars]/...

    Where ``padded-to-512-chars`` indicates that the prefix was padded with
    placeholders until it hit 512 characters. The actual value of this number
    depends on what the `install_tree``'s ``padded_length`` is configured to.

    For a path to match and be filtered, the placeholder must appear in its
    entirety at least one time. e.g., "/spack/" would not be filtered, but
    "/__spack_path_placeholder__/spack/" would be.

    Note that only the first padded path in the string is filtered.
    """
    global _filter_re

    pad = SPACK_PATH_PADDING_CHARS
    if not _filter_re:
        longest_prefix = longest_prefix_re(pad)
        regex = (
            r"((?:/[^/\s]*)*?)"  # zero or more leading non-whitespace path components
            r"(/{pad})+"  # the padding string repeated one or more times
            r"(/{longest_prefix})?(?=/)"  # trailing prefix of padding as path component
        )
        regex = regex.replace("/", os.sep)
        regex = regex.format(pad=pad, longest_prefix=longest_prefix)
        _filter_re = re.compile(regex)

    def replacer(match):
        return "%s%s[padded-to-%d-chars]" % (match.group(1), os.sep, len(match.group(0)))

    return _filter_re.sub(replacer, string)


@contextlib.contextmanager
def filter_padding():
    """Context manager to safely disable path padding in all Spack output.

    This is needed because Spack's debug output gets extremely long when we use a
    long padded installation path.
    """
    import spack.config

    padding = spack.config.get("config:install_tree:padded_length", None)
    if padding:
        # filter out all padding from the intsall command output
        with tty.output_filter(padding_filter):
            yield
    else:
        yield  # no-op: don't filter unless padding is actually enabled


def debug_padded_filter(string, level=1):
    """
    Return string, path padding filtered if debug level and not windows

    Args:
        string (str): string containing path
        level (int): maximum debug level value for filtering (e.g., 1
            means filter path padding if the current debug level is 0 or 1
            but return the original string if it is 2 or more)

    Returns (str): filtered string if current debug level does not exceed
        level and not windows; otherwise, unfiltered string
    """
    if is_windows:
        return string

    return padding_filter(string) if tty.debug_level() <= level else string<|MERGE_RESOLUTION|>--- conflicted
+++ resolved
@@ -60,6 +60,8 @@
     # break circular imports
     import spack.environment as ev
     import spack.paths
+    import spack.store as store
+
 
     arch = architecture()
 
@@ -77,6 +79,7 @@
         "target_family": lambda: arch.target.microarchitecture.family,
         "date": lambda: date.today().strftime("%Y-%m-%d"),
         "env": lambda: ev.active_environment().path if ev.active_environment() else NOMATCH,
+        "root": store.root
     }
 
 
@@ -301,22 +304,6 @@
     environment yaml files.
     """
     _replacements = replacements()
-<<<<<<< HEAD
-    env = ev.active_environment()
-    if env:
-        _replacements.update({"env": env.path})
-    else:
-        # If a previous invocation added env, remove it
-        _replacements.pop("env", None)
-    import spack.store as store
-
-    _replacements["root"] = store.root
-
-    # Look up replacements
-    def repl(match):
-        m = match.group(0).strip("${}")
-        return str(_replacements.get(m.lower(), match.group(0)))
-=======
 
     # Look up replacements
     def repl(match):
@@ -324,7 +311,6 @@
         key = m.strip("${}").lower()
         repl = _replacements.get(key, lambda: m)()
         return m if repl is NOMATCH else str(repl)
->>>>>>> e391edf2
 
     # Replace $var or ${var}.
     return re.sub(r"(\$\w+\b|\$\{\w+\})", repl, path)
