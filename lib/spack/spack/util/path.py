# Copyright 2013-2022 Lawrence Livermore National Security, LLC and other
# Spack Project Developers. See the top-level COPYRIGHT file for details.
#
# SPDX-License-Identifier: (Apache-2.0 OR MIT)

"""Utilities for managing paths in Spack.

TODO: this is really part of spack.config. Consolidate it.
"""
import contextlib
import getpass
import os
import re
import subprocess
import sys
import tempfile

from six.moves.urllib.parse import urlparse

import llnl.util.tty as tty
from llnl.util.lang import memoized

import spack.util.spack_yaml as syaml

is_windows = sys.platform == 'win32'

__all__ = [
    'substitute_config_variables',
    'substitute_path_variables',
    'canonicalize_path']


# Substitutions to perform
def replacements():
    # break circular import from spack.util.executable
    import spack.paths
    return {
        'spack': spack.paths.prefix,
        'user': getpass.getuser(),
        'tempdir': tempfile.gettempdir(),
        'user_cache_path': spack.paths.user_cache_path}


# This is intended to be longer than the part of the install path
# spack generates from the root path we give it.  Included in the
# estimate:
#
#   os-arch      ->   30
#   compiler     ->   30
#   package name ->   50   (longest is currently 47 characters)
#   version      ->   20
#   hash         ->   32
#   buffer       ->  138
#  ---------------------
#   total        ->  300
SPACK_MAX_INSTALL_PATH_LENGTH = 300

#: Padded paths comprise directories with this name (or some prefix of it). :
#: It starts with two underscores to make it unlikely that prefix matches would
#: include some other component of the intallation path.
SPACK_PATH_PADDING_CHARS = '__spack_path_placeholder__'


def is_path_url(path):
    if '\\' in path:
        return False
    url_tuple = urlparse(path)
    return bool(url_tuple.scheme) and len(url_tuple.scheme) > 1


def win_exe_ext():
    return '.exe'


def path_to_os_path(*pths):
    """
    Takes an arbitrary number of positional parameters
    converts each arguemnt of type string to use a normalized
    filepath separator, and returns a list of all values
    """
    ret_pths = []
    for pth in pths:
        if type(pth) is str and\
                not is_path_url(pth):
            pth = convert_to_platform_path(pth)
        ret_pths.append(pth)
    return ret_pths


def system_path_filter(_func=None, arg_slice=None):
    """
    Filters function arguments to account for platform path separators.
    Optional slicing range can be specified to select specific arguments

    This decorator takes all (or a slice) of a method's positional arguments
    and normalizes usage of filepath separators on a per platform basis.

    Note: **kwargs, urls, and any type that is not a string are ignored
    so in such cases where path normalization is required, that should be
    handled by calling path_to_os_path directly as needed.

    Parameters:
        arg_slice (slice): a slice object specifying the slice of arguments
            in the decorated method over which filepath separators are
            normalized
    """
    from functools import wraps

    def holder_func(func):
        @wraps(func)
        def path_filter_caller(*args, **kwargs):
            args = list(args)
            if arg_slice:
                args[arg_slice] = path_to_os_path(*args[arg_slice])
            else:
                args = path_to_os_path(*args)
            return func(*args, **kwargs)
        return path_filter_caller
    if _func:
        return holder_func(_func)
    return holder_func


@memoized
def get_system_path_max():
    # Choose a conservative default
    sys_max_path_length = 256
    if is_windows:
        sys_max_path_length = 260
    else:
        try:
            path_max_proc  = subprocess.Popen(['getconf', 'PATH_MAX', '/'],
                                              stdout=subprocess.PIPE,
                                              stderr=subprocess.STDOUT)
            proc_output = str(path_max_proc.communicate()[0].decode())
            sys_max_path_length = int(proc_output)
        except (ValueError, subprocess.CalledProcessError, OSError):
            tty.msg('Unable to find system max path length, using: {0}'.format(
                sys_max_path_length))

    return sys_max_path_length


class Path:
    """
    Describes the filepath separator types
    in an enum style
    with a helper attribute
    exposing the path type of
    the current platform.
    """
    unix = 0
    windows = 1
    platform_path = windows if is_windows\
        else unix


def format_os_path(path, mode=Path.unix):
    """
    Format path to use consistent, platform specific
    separators. Absolute paths are converted between
    drive letters and a prepended '/' as per platform
    requirement.

    Parameters:
        path (str): the path to be normalized, must be a string
            or expose the replace method.
        mode (Path): the path filesperator style to normalize the
            passed path to. Default is unix style, i.e. '/'
    """
    if not path:
        return path
    if mode == Path.windows:
        path = path.replace('/', '\\')
    else:
        path = path.replace('\\', '/')
    return path


def convert_to_posix_path(path):
    return format_os_path(path, mode=Path.unix)


def convert_to_windows_path(path):
    return format_os_path(path, mode=Path.windows)


def convert_to_platform_path(path):
    return format_os_path(path, mode=Path.platform_path)


def substitute_config_variables(path):
    """Substitute placeholders into paths.

    Spack allows paths in configs to have some placeholders, as follows:

    - $env               The active Spack environment.
    - $spack             The Spack instance's prefix
    - $tempdir           Default temporary directory returned by tempfile.gettempdir()
    - $user              The current user's username
    - $user_cache_path   The user cache directory (~/.spack, unless overridden)
    - $root              The install tree root.

    These are substituted case-insensitively into the path, and users can
    use either ``$var`` or ``${var}`` syntax for the variables. $env is only
    replaced if there is an active environment, and should only be used in
    environment yaml files.
    """
    import spack.environment as ev  # break circular
    _replacements = replacements()
    env = ev.active_environment()
    if env:
        _replacements.update({'env': env.path})
    else:
        # If a previous invocation added env, remove it
<<<<<<< HEAD
        replacements.pop('env', None)
    import spack.store as store
    replacements['root'] = store.root
=======
        _replacements.pop('env', None)
>>>>>>> 7f3a63aa

    # Look up replacements
    def repl(match):
        m = match.group(0).strip('${}')
<<<<<<< HEAD
        return str(replacements.get(m.lower(), match.group(0)))
=======
        return _replacements.get(m.lower(), match.group(0))
>>>>>>> 7f3a63aa

    # Replace $var or ${var}.
    return re.sub(r'(\$\w+\b|\$\{\w+\})', repl, path)


def substitute_path_variables(path):
    """Substitute config vars, expand environment vars, expand user home."""
    path = substitute_config_variables(path)
    path = os.path.expandvars(path)
    path = os.path.expanduser(path)
    return path


def _get_padding_string(length):
    spack_path_padding_size = len(SPACK_PATH_PADDING_CHARS)
    num_reps = int(length / (spack_path_padding_size + 1))
    extra_chars = length % (spack_path_padding_size + 1)
    reps_list = [SPACK_PATH_PADDING_CHARS for i in range(num_reps)]
    reps_list.append(SPACK_PATH_PADDING_CHARS[:extra_chars])
    return os.path.sep.join(reps_list)


def add_padding(path, length):
    """Add padding subdirectories to path until total is length characters

    Returns the padded path. If path is length - 1 or more characters long,
    returns path. If path is length - 1 characters, warns that it is not
    padding to length

    Assumes path does not have a trailing path separator"""
    padding_length = length - len(path)
    if padding_length == 1:
        # The only 1 character addition we can make to a path is `/`
        # Spack internally runs normpath, so `foo/` will be reduced to `foo`
        # Even if we removed this behavior from Spack, the user could normalize
        # the path, removing the additional `/`.
        # Because we can't expect one character of padding to show up in the
        # resulting binaries, we warn the user and do not pad by a single char
        tty.warn("Cannot pad path by exactly one character.")
    if padding_length <= 0:
        return path

    # we subtract 1 from the padding_length to account for the path separator
    # coming from os.path.join below
    padding = _get_padding_string(padding_length - 1)

    return os.path.join(path, padding)


def canonicalize_path(path):
    """Same as substitute_path_variables, but also take absolute path."""
    # Get file in which path was written in case we need to make it absolute
    # relative to that path.
    filename = None
    if isinstance(path, syaml.syaml_str):
        filename = os.path.dirname(path._start_mark.name)
        assert path._start_mark.name == path._end_mark.name

    path = substitute_path_variables(path)
    if not os.path.isabs(path):
        if filename:
            path = os.path.join(filename, path)
        else:
            path = os.path.abspath(path)
            tty.debug("Using current working directory as base for abspath")

    return os.path.normpath(path)


def longest_prefix_re(string, capture=True):
    """Return a regular expression that matches a the longest possible prefix of string.

    i.e., if the input string is ``the_quick_brown_fox``, then::

        m = re.compile(longest_prefix('the_quick_brown_fox'))
        m.match('the_').group(1)                 == 'the_'
        m.match('the_quick').group(1)            == 'the_quick'
        m.match('the_quick_brown_fox').group(1)  == 'the_quick_brown_fox'
        m.match('the_xquick_brown_fox').group(1) == 'the_'
        m.match('the_quickx_brown_fox').group(1) == 'the_quick'

    """
    if len(string) < 2:
        return string

    return "(%s%s%s?)" % (
        "" if capture else "?:",
        string[0],
        longest_prefix_re(string[1:], capture=False)
    )


#: regex cache for padding_filter function
_filter_re = None


def padding_filter(string):
    """Filter used to reduce output from path padding in log output.

    This turns paths like this:

        /foo/bar/__spack_path_placeholder__/__spack_path_placeholder__/...

    Into paths like this:

        /foo/bar/[padded-to-512-chars]/...

    Where ``padded-to-512-chars`` indicates that the prefix was padded with
    placeholders until it hit 512 characters. The actual value of this number
    depends on what the `install_tree``'s ``padded_length`` is configured to.

    For a path to match and be filtered, the placeholder must appear in its
    entirety at least one time. e.g., "/spack/" would not be filtered, but
    "/__spack_path_placeholder__/spack/" would be.

    """
    global _filter_re

    pad = SPACK_PATH_PADDING_CHARS
    if not _filter_re:
        longest_prefix = longest_prefix_re(pad)
        regex = (
            r"((?:/[^/\s]*)*?)"  # zero or more leading non-whitespace path components
            r"(/{pad})+"         # the padding string repeated one or more times
            r"(/{longest_prefix})?(?=/)"  # trailing prefix of padding as path component
        )
        regex = regex.replace("/", os.sep)
        regex = regex.format(pad=pad, longest_prefix=longest_prefix)
        _filter_re = re.compile(regex)

    def replacer(match):
        return "%s%s[padded-to-%d-chars]" % (
            match.group(1),
            os.sep,
            len(match.group(0))
        )
    return _filter_re.sub(replacer, string)


@contextlib.contextmanager
def filter_padding():
    """Context manager to safely disable path padding in all Spack output.

    This is needed because Spack's debug output gets extremely long when we use a
    long padded installation path.
    """
    import spack.config
    padding = spack.config.get("config:install_tree:padded_length", None)
    if padding:
        # filter out all padding from the intsall command output
        with tty.output_filter(padding_filter):
            yield
    else:
        yield  # no-op: don't filter unless padding is actually enabled<|MERGE_RESOLUTION|>--- conflicted
+++ resolved
@@ -213,22 +213,14 @@
         _replacements.update({'env': env.path})
     else:
         # If a previous invocation added env, remove it
-<<<<<<< HEAD
-        replacements.pop('env', None)
+        _replacements.pop('env', None)
     import spack.store as store
     replacements['root'] = store.root
-=======
-        _replacements.pop('env', None)
->>>>>>> 7f3a63aa
 
     # Look up replacements
     def repl(match):
         m = match.group(0).strip('${}')
-<<<<<<< HEAD
-        return str(replacements.get(m.lower(), match.group(0)))
-=======
-        return _replacements.get(m.lower(), match.group(0))
->>>>>>> 7f3a63aa
+        return str(_replacements.get(m.lower(), match.group(0)))
 
     # Replace $var or ${var}.
     return re.sub(r'(\$\w+\b|\$\{\w+\})', repl, path)
