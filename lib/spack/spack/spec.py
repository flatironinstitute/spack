# Copyright 2013-2022 Lawrence Livermore National Security, LLC and other
# Spack Project Developers. See the top-level COPYRIGHT file for details.
#
# SPDX-License-Identifier: (Apache-2.0 OR MIT)
"""
Spack allows very fine-grained control over how packages are installed and
over how they are built and configured.  To make this easy, it has its own
syntax for declaring a dependence.  We call a descriptor of a particular
package configuration a "spec".

The syntax looks like this:

.. code-block:: sh

    $ spack install mpileaks ^openmpi @1.2:1.4 +debug %intel @12.1 target=zen
                    0        1        2        3      4      5     6

The first part of this is the command, 'spack install'.  The rest of the
line is a spec for a particular installation of the mpileaks package.

0. The package to install

1. A dependency of the package, prefixed by ^

2. A version descriptor for the package.  This can either be a specific
   version, like "1.2", or it can be a range of versions, e.g. "1.2:1.4".
   If multiple specific versions or multiple ranges are acceptable, they
   can be separated by commas, e.g. if a package will only build with
   versions 1.0, 1.2-1.4, and 1.6-1.8 of mavpich, you could say:

       depends_on("mvapich@1.0,1.2:1.4,1.6:1.8")

3. A compile-time variant of the package.  If you need openmpi to be
   built in debug mode for your package to work, you can require it by
   adding +debug to the openmpi spec when you depend on it.  If you do
   NOT want the debug option to be enabled, then replace this with -debug.
   If you would like for the variant to be propagated through all your
   package's dependencies use "++" for enabling and "--" or "~~" for disabling.

4. The name of the compiler to build with.

5. The versions of the compiler to build with.  Note that the identifier
   for a compiler version is the same '@' that is used for a package version.
   A version list denoted by '@' is associated with the compiler only if
   if it comes immediately after the compiler name.  Otherwise it will be
   associated with the current package spec.

6. The architecture to build with.  This is needed on machines where
   cross-compilation is required

Here is the EBNF grammar for a spec::

  spec-list    = { spec [ dep-list ] }
  dep_list     = { ^ spec }
  spec         = id [ options ]
  options      = { @version-list | ++variant | +variant |
                   --variant | -variant | ~~variant | ~variant |
                   variant=value | variant==value | %compiler |
                   arch=architecture | [ flag ]==value | [ flag ]=value}
  flag         = { cflags | cxxflags | fcflags | fflags | cppflags |
                   ldflags | ldlibs }
  variant      = id
  architecture = id
  compiler     = id [ version-list ]
  version-list = version [ { , version } ]
  version      = id | id: | :id | id:id
  id           = [A-Za-z0-9_][A-Za-z0-9_.-]*

Identifiers using the <name>=<value> command, such as architectures and
compiler flags, require a space before the name.

There is one context-sensitive part: ids in versions may contain '.', while
other ids may not.

There is one ambiguity: since '-' is allowed in an id, you need to put
whitespace space before -variant for it to be tokenized properly.  You can
either use whitespace, or you can just use ~variant since it means the same
thing.  Spack uses ~variant in directory names and in the canonical form of
specs to avoid ambiguity.  Both are provided because ~ can cause shell
expansion when it is the first character in an id typed on the command line.
"""
import collections
<<<<<<< HEAD
import fnmatch
=======
import collections.abc
import io
>>>>>>> 61a7420c
import itertools
import os
import re
import sys
import warnings

import ruamel.yaml as yaml

import llnl.util.filesystem as fs
import llnl.util.lang as lang
import llnl.util.tty as tty
import llnl.util.tty.color as clr

import spack.compiler
import spack.compilers
import spack.config
import spack.dependency as dp
import spack.error
import spack.hash_types as ht
import spack.parse
import spack.paths
import spack.platforms
import spack.provider_index
import spack.repo
import spack.solver
import spack.store
import spack.target
import spack.traverse as traverse
import spack.util.crypto
import spack.util.executable
import spack.util.hash
import spack.util.module_cmd as md
import spack.util.path as pth
import spack.util.prefix
import spack.util.spack_json as sjson
import spack.util.spack_yaml as syaml
import spack.util.string
import spack.variant as vt
import spack.version as vn

__all__ = [
    "CompilerSpec",
    "Spec",
    "SpecParser",
    "parse",
    "SpecParseError",
    "ArchitecturePropagationError",
    "DuplicateDependencyError",
    "DuplicateCompilerSpecError",
    "UnsupportedCompilerError",
    "DuplicateArchitectureError",
    "InconsistentSpecError",
    "InvalidDependencyError",
    "NoProviderError",
    "MultipleProviderError",
    "UnsatisfiableSpecNameError",
    "UnsatisfiableVersionSpecError",
    "UnsatisfiableCompilerSpecError",
    "UnsatisfiableCompilerFlagSpecError",
    "UnsatisfiableArchitectureSpecError",
    "UnsatisfiableProviderSpecError",
    "UnsatisfiableDependencySpecError",
    "AmbiguousHashError",
    "InvalidHashError",
    "NoSuchHashError",
    "RedundantSpecError",
    "SpecDeprecatedError",
]

is_windows = sys.platform == "win32"
#: Valid pattern for an identifier in Spack

identifier_re = r"\w[\w-]*"

compiler_color = "@g"  #: color for highlighting compilers
version_color = "@c"  #: color for highlighting versions
architecture_color = "@m"  #: color for highlighting architectures
enabled_variant_color = "@B"  #: color for highlighting enabled variants
disabled_variant_color = "r"  #: color for highlighting disabled varaints
dependency_color = "@."  #: color for highlighting dependencies
hash_color = "@K"  #: color for highlighting package hashes

#: This map determines the coloring of specs when using color output.
#: We make the fields different colors to enhance readability.
#: See llnl.util.tty.color for descriptions of the color codes.
color_formats = {
    "%": compiler_color,
    "@": version_color,
    "=": architecture_color,
    "+": enabled_variant_color,
    "~": disabled_variant_color,
    "^": dependency_color,
    "#": hash_color,
}

#: Regex used for splitting by spec field separators.
#: These need to be escaped to avoid metacharacters in
#: ``color_formats.keys()``.
_separators = "[\\%s]" % "\\".join(color_formats.keys())

#: Versionlist constant so we don't have to build a list
#: every time we call str()
_any_version = vn.VersionList([":"])

default_format = "{name}{@version}"
default_format += "{%compiler.name}{@compiler.version}{compiler_flags}"
default_format += "{variants}{arch=architecture}"

#: Regular expression to pull spec contents out of clearsigned signature
#: file.
CLEARSIGN_FILE_REGEX = re.compile(
    (
        r"^-----BEGIN PGP SIGNED MESSAGE-----"
        r"\s+Hash:\s+[^\s]+\s+(.+)-----BEGIN PGP SIGNATURE-----"
    ),
    re.MULTILINE | re.DOTALL,
)

#: specfile format version. Must increase monotonically
specfile_format_version = 3


def colorize_spec(spec):
    """Returns a spec colorized according to the colors specified in
    color_formats."""

    class insert_color:
        def __init__(self):
            self.last = None

        def __call__(self, match):
            # ignore compiler versions (color same as compiler)
            sep = match.group(0)
            if self.last == "%" and sep == "@":
                return clr.cescape(sep)
            self.last = sep

            return "%s%s" % (color_formats[sep], clr.cescape(sep))

    return clr.colorize(re.sub(_separators, insert_color(), str(spec)) + "@.")


@lang.lazy_lexicographic_ordering
class ArchSpec(object):
    """Aggregate the target platform, the operating system and the target
    microarchitecture into an architecture spec..
    """

    @staticmethod
    def _return_arch(os_tag, target_tag):
        platform = spack.platforms.host()
        default_os = platform.operating_system(os_tag)
        default_target = platform.target(target_tag)
        arch_tuple = str(platform), str(default_os), str(default_target)
        return ArchSpec(arch_tuple)

    @staticmethod
    def default_arch():
        """Return the default architecture"""
        return ArchSpec._return_arch("default_os", "default_target")

    @staticmethod
    def frontend_arch():
        """Return the frontend architecture"""
        return ArchSpec._return_arch("frontend", "frontend")

    __slots__ = "_platform", "_os", "_target"

    def __init__(self, spec_or_platform_tuple=(None, None, None)):
        """Architecture specification a package should be built with.

        Each ArchSpec is comprised of three elements: a platform (e.g. Linux),
        an OS (e.g. RHEL6), and a target (e.g. x86_64).

        Args:
            spec_or_platform_tuple (ArchSpec or str or tuple): if an ArchSpec
                is passed it will be duplicated into the new instance.
                Otherwise information on platform, OS and target should be
                passed in either as a spec string or as a tuple.
        """
        # If the argument to __init__ is a spec string, parse it
        # and construct an ArchSpec
        def _string_or_none(s):
            if s and s != "None":
                return str(s)
            return None

        # If another instance of ArchSpec was passed, duplicate it
        if isinstance(spec_or_platform_tuple, ArchSpec):
            other = spec_or_platform_tuple
            platform_tuple = other.platform, other.os, other.target

        elif isinstance(spec_or_platform_tuple, (str, tuple)):
            spec_fields = spec_or_platform_tuple

            # Normalize the string to a tuple
            if isinstance(spec_or_platform_tuple, str):
                spec_fields = spec_or_platform_tuple.split("-")
                if len(spec_fields) != 3:
                    msg = "cannot construct an ArchSpec from {0!s}"
                    raise ValueError(msg.format(spec_or_platform_tuple))

            platform, operating_system, target = spec_fields
            platform_tuple = (_string_or_none(platform), _string_or_none(operating_system), target)

        self.platform, self.os, self.target = platform_tuple

    @staticmethod
    def override(init_spec, change_spec):
        if init_spec:
            new_spec = init_spec.copy()
        else:
            new_spec = ArchSpec()
        if change_spec.platform:
            new_spec.platform = change_spec.platform
            # TODO: if the platform is changed to something that is incompatible
            # with the current os, we should implicitly remove it
        if change_spec.os:
            new_spec.os = change_spec.os
        if change_spec.target:
            new_spec.target = change_spec.target
        return new_spec

    def _autospec(self, spec_like):
        if isinstance(spec_like, ArchSpec):
            return spec_like
        return ArchSpec(spec_like)

    def _cmp_iter(self):
        yield self.platform
        yield self.os
        yield self.target

    @property
    def platform(self):
        """The platform of the architecture."""
        return self._platform

    @platform.setter
    def platform(self, value):
        # The platform of the architecture spec will be verified as a
        # supported Spack platform before it's set to ensure all specs
        # refer to valid platforms.
        value = str(value) if value is not None else None
        self._platform = value

    @property
    def os(self):
        """The OS of this ArchSpec."""
        return self._os

    @os.setter
    def os(self, value):
        # The OS of the architecture spec will update the platform field
        # if the OS is set to one of the reserved OS types so that the
        # default OS type can be resolved.  Since the reserved OS
        # information is only available for the host machine, the platform
        # will assumed to be the host machine's platform.
        value = str(value) if value is not None else None

        if value in spack.platforms.Platform.reserved_oss:
            curr_platform = str(spack.platforms.host())
            self.platform = self.platform or curr_platform

            if self.platform != curr_platform:
                raise ValueError(
                    "Can't set arch spec OS to reserved value '%s' when the "
                    "arch platform (%s) isn't the current platform (%s)"
                    % (value, self.platform, curr_platform)
                )

            spec_platform = spack.platforms.by_name(self.platform)
            value = str(spec_platform.operating_system(value))

        self._os = value

    @property
    def target(self):
        """The target of the architecture."""
        return self._target

    @target.setter
    def target(self, value):
        # The target of the architecture spec will update the platform field
        # if the target is set to one of the reserved target types so that
        # the default target type can be resolved.  Since the reserved target
        # information is only available for the host machine, the platform
        # will assumed to be the host machine's platform.

        def target_or_none(t):
            if isinstance(t, spack.target.Target):
                return t
            if t and t != "None":
                return spack.target.Target(t)
            return None

        value = target_or_none(value)

        if str(value) in spack.platforms.Platform.reserved_targets:
            curr_platform = str(spack.platforms.host())
            self.platform = self.platform or curr_platform

            if self.platform != curr_platform:
                raise ValueError(
                    "Can't set arch spec target to reserved value '%s' when "
                    "the arch platform (%s) isn't the current platform (%s)"
                    % (value, self.platform, curr_platform)
                )

            spec_platform = spack.platforms.by_name(self.platform)
            value = spec_platform.target(value)

        self._target = value

    def satisfies(self, other, strict=False):
        """Predicate to check if this spec satisfies a constraint.

        Args:
            other (ArchSpec or str): constraint on the current instance
            strict (bool): if ``False`` the function checks if the current
                instance *might* eventually satisfy the constraint. If
                ``True`` it check if the constraint is satisfied right now.

        Returns:
            True if the constraint is satisfied, False otherwise.
        """
        other = self._autospec(other)

        # Check platform and os
        for attribute in ("platform", "os"):
            other_attribute = getattr(other, attribute)
            self_attribute = getattr(self, attribute)
            if strict or self.concrete:
                if other_attribute and self_attribute != other_attribute:
                    return False
            else:
                if other_attribute and self_attribute and self_attribute != other_attribute:
                    return False

        # Check target
        return self.target_satisfies(other, strict=strict)

    def target_satisfies(self, other, strict):
        need_to_check = (
            bool(other.target) if strict or self.concrete else bool(other.target and self.target)
        )

        # If there's no need to check we are fine
        if not need_to_check:
            return True

        # self is not concrete, but other_target is there and strict=True
        if self.target is None:
            return False

        return bool(self.target_intersection(other))

    def target_constrain(self, other):
        if not other.target_satisfies(self, strict=False):
            raise UnsatisfiableArchitectureSpecError(self, other)

        if self.target_concrete:
            return False
        elif other.target_concrete:
            self.target = other.target
            return True

        # Compute the intersection of every combination of ranges in the lists
        results = self.target_intersection(other)
        # Do we need to dedupe here?
        self.target = ",".join(results)

    def target_intersection(self, other):
        results = []

        if not self.target or not other.target:
            return results

        for s_target_range in str(self.target).split(","):
            s_min, s_sep, s_max = s_target_range.partition(":")
            for o_target_range in str(other.target).split(","):
                o_min, o_sep, o_max = o_target_range.partition(":")

                if not s_sep:
                    # s_target_range is a concrete target
                    # get a microarchitecture reference for at least one side
                    # of each comparison so we can use archspec comparators
                    s_comp = spack.target.Target(s_min).microarchitecture
                    if not o_sep:
                        if s_min == o_min:
                            results.append(s_min)
                    elif (not o_min or s_comp >= o_min) and (not o_max or s_comp <= o_max):
                        results.append(s_min)
                elif not o_sep:
                    # "cast" to microarchitecture
                    o_comp = spack.target.Target(o_min).microarchitecture
                    if (not s_min or o_comp >= s_min) and (not s_max or o_comp <= s_max):
                        results.append(o_min)
                else:
                    # Take intersection of two ranges
                    # Lots of comparisons needed
                    _s_min = spack.target.Target(s_min).microarchitecture
                    _s_max = spack.target.Target(s_max).microarchitecture
                    _o_min = spack.target.Target(o_min).microarchitecture
                    _o_max = spack.target.Target(o_max).microarchitecture

                    n_min = s_min if _s_min >= _o_min else o_min
                    n_max = s_max if _s_max <= _o_max else o_max
                    _n_min = spack.target.Target(n_min).microarchitecture
                    _n_max = spack.target.Target(n_max).microarchitecture
                    if _n_min == _n_max:
                        results.append(n_min)
                    elif not n_min or not n_max or _n_min < _n_max:
                        results.append("%s:%s" % (n_min, n_max))
        return results

    def constrain(self, other):
        """Projects all architecture fields that are specified in the given
        spec onto the instance spec if they're missing from the instance
        spec.

        This will only work if the two specs are compatible.

        Args:
            other (ArchSpec or str): constraints to be added

        Returns:
            True if the current instance was constrained, False otherwise.
        """
        other = self._autospec(other)

        if not other.satisfies(self):
            raise UnsatisfiableArchitectureSpecError(other, self)

        constrained = False
        for attr in ("platform", "os"):
            svalue, ovalue = getattr(self, attr), getattr(other, attr)
            if svalue is None and ovalue is not None:
                setattr(self, attr, ovalue)
                constrained = True

        self.target_constrain(other)

        return constrained

    def copy(self):
        """Copy the current instance and returns the clone."""
        return ArchSpec(self)

    @property
    def concrete(self):
        """True if the spec is concrete, False otherwise"""
        return self.platform and self.os and self.target and self.target_concrete

    @property
    def target_concrete(self):
        """True if the target is not a range or list."""
        return ":" not in str(self.target) and "," not in str(self.target)

    def to_dict(self):
        d = syaml.syaml_dict(
            [
                ("platform", self.platform),
                ("platform_os", self.os),
                ("target", self.target.to_dict_or_value()),
            ]
        )
        return syaml.syaml_dict([("arch", d)])

    @staticmethod
    def from_dict(d):
        """Import an ArchSpec from raw YAML/JSON data"""
        arch = d["arch"]
        target = spack.target.Target.from_dict_or_value(arch["target"])
        return ArchSpec((arch["platform"], arch["platform_os"], target))

    def __str__(self):
        return "%s-%s-%s" % (self.platform, self.os, self.target)

    def __repr__(self):
        fmt = "ArchSpec(({0.platform!r}, {0.os!r}, {1!r}))"
        return fmt.format(self, str(self.target))

    def __contains__(self, string):
        return string in str(self) or string in self.target


@lang.lazy_lexicographic_ordering
class CompilerSpec(object):
    """The CompilerSpec field represents the compiler or range of compiler
    versions that a package should be built with.  CompilerSpecs have a
    name and a version list."""

    __slots__ = "name", "versions"

    def __init__(self, *args):
        nargs = len(args)
        if nargs == 1:
            arg = args[0]
            # If there is one argument, it's either another CompilerSpec
            # to copy or a string to parse
            if isinstance(arg, str):
                c = SpecParser().parse_compiler(arg)
                self.name = c.name
                self.versions = c.versions

            elif isinstance(arg, CompilerSpec):
                self.name = arg.name
                self.versions = arg.versions.copy()

            else:
                raise TypeError(
                    "Can only build CompilerSpec from string or "
                    + "CompilerSpec. Found %s" % type(arg)
                )

        elif nargs == 2:
            name, version = args
            self.name = name
            self.versions = vn.VersionList()
            self.versions.add(vn.ver(version))

        else:
            raise TypeError("__init__ takes 1 or 2 arguments. (%d given)" % nargs)

    def _add_versions(self, version_list):
        # If it already has a non-trivial version list, this is an error
        if self.versions and self.versions != vn.VersionList(":"):
            # Note: This may be impossible to reach by the current parser
            # Keeping it in case the implementation changes.
            raise MultipleVersionError(
                "A spec cannot contain multiple version signifiers." " Use a version list instead."
            )
        self.versions = vn.VersionList()
        for version in version_list:
            self.versions.add(version)

    def _autospec(self, compiler_spec_like):
        if isinstance(compiler_spec_like, CompilerSpec):
            return compiler_spec_like
        return CompilerSpec(compiler_spec_like)

    def satisfies(self, other, strict=False):
        other = self._autospec(other)
        return self.name == other.name and self.versions.satisfies(other.versions, strict=strict)

    def constrain(self, other):
        """Intersect self's versions with other.

        Return whether the CompilerSpec changed.
        """
        other = self._autospec(other)

        # ensure that other will actually constrain this spec.
        if not other.satisfies(self):
            raise UnsatisfiableCompilerSpecError(other, self)

        return self.versions.intersect(other.versions)

    @property
    def concrete(self):
        """A CompilerSpec is concrete if its versions are concrete and there
        is an available compiler with the right version."""
        return self.versions.concrete

    @property
    def version(self):
        if not self.concrete:
            raise spack.error.SpecError("Spec is not concrete: " + str(self))
        return self.versions[0]

    def copy(self):
        clone = CompilerSpec.__new__(CompilerSpec)
        clone.name = self.name
        clone.versions = self.versions.copy()
        return clone

    def _cmp_iter(self):
        yield self.name
        yield self.versions

    def to_dict(self):
        d = syaml.syaml_dict([("name", self.name)])
        d.update(self.versions.to_dict())

        return syaml.syaml_dict([("compiler", d)])

    @staticmethod
    def from_dict(d):
        d = d["compiler"]
        return CompilerSpec(d["name"], vn.VersionList.from_dict(d))

    def __str__(self):
        out = self.name
        if self.versions and self.versions != _any_version:
            vlist = ",".join(str(v) for v in self.versions)
            out += "@%s" % vlist
        return out

    def __repr__(self):
        return str(self)


@lang.lazy_lexicographic_ordering
class DependencySpec(object):
    """DependencySpecs connect two nodes in the DAG, and contain deptypes.

    Dependencies can be one (or more) of several types:

    - build: needs to be in the PATH at build time.
    - link: is linked to and added to compiler flags.
    - run: needs to be in the PATH for the package to run.

    Fields:
    - spec: Spec depended on by parent.
    - parent: Spec that depends on `spec`.
    - deptypes: list of strings, representing dependency relationships.
    """

    __slots__ = "parent", "spec", "deptypes"

    def __init__(self, parent, spec, deptypes):
        self.parent = parent
        self.spec = spec
        self.deptypes = dp.canonical_deptype(deptypes)

    def update_deptypes(self, deptypes):
        deptypes = set(deptypes)
        deptypes.update(self.deptypes)
        deptypes = tuple(sorted(deptypes))
        changed = self.deptypes != deptypes

        self.deptypes = deptypes
        return changed

    def copy(self):
        return DependencySpec(self.parent, self.spec, self.deptypes)

    def add_type(self, type):
        self.deptypes = dp.canonical_deptype(self.deptypes + dp.canonical_deptype(type))

    def _cmp_iter(self):
        yield self.parent.name if self.parent else None
        yield self.spec.name if self.spec else None
        yield self.deptypes

    def __str__(self):
        return "%s %s--> %s" % (
            self.parent.name if self.parent else None,
            self.deptypes,
            self.spec.name if self.spec else None,
        )

    def canonical(self):
        return self.parent.dag_hash(), self.spec.dag_hash(), self.deptypes

    def flip(self):
        return DependencySpec(parent=self.spec, spec=self.parent, deptypes=self.deptypes)


class CompilerFlag(str):
    """Will store a flag value and it's propagation value

    Args:
        value (str): the flag's value
        propagate (bool): if ``True`` the flag value will
            be passed to the package's dependencies. If
            ``False`` it will not
    """

    def __new__(cls, value, **kwargs):
        obj = str.__new__(cls, value)
        obj.propagate = kwargs.pop("propagate", False)
        return obj


_valid_compiler_flags = ["cflags", "cxxflags", "fflags", "ldflags", "ldlibs", "cppflags"]


class FlagMap(lang.HashableMap):

    __slots__ = ("spec",)

    def __init__(self, spec):
        super(FlagMap, self).__init__()
        self.spec = spec

    def satisfies(self, other, strict=False):
        if strict or (self.spec and self.spec._concrete):
            return all(f in self and set(self[f]) == set(other[f]) for f in other)
        else:
            if not all(
                set(self[f]) == set(other[f]) for f in other if (other[f] != [] and f in self)
            ):
                return False

            # Check that the propagation values match
            for flag_type in other:
                if not all(
                    other[flag_type][i].propagate == self[flag_type][i].propagate
                    for i in range(len(other[flag_type]))
                    if flag_type in self
                ):
                    return False
            return True

    def constrain(self, other):
        """Add all flags in other that aren't in self to self.

        Return whether the spec changed.
        """
        if other.spec and other.spec._concrete:
            for k in self:
                if k not in other:
                    raise UnsatisfiableCompilerFlagSpecError(self[k], "<absent>")

        changed = False
        for k in other:
            if k in self and not set(self[k]) <= set(other[k]):
                raise UnsatisfiableCompilerFlagSpecError(
                    " ".join(f for f in self[k]), " ".join(f for f in other[k])
                )
            elif k not in self:
                self[k] = other[k]
                changed = True

            # Check that the propagation values match
            if self[k] == other[k]:
                for i in range(len(other[k])):
                    if self[k][i].propagate != other[k][i].propagate:
                        raise UnsatisfiableCompilerFlagSpecError(
                            self[k][i].propagate, other[k][i].propagate
                        )
        return changed

    @staticmethod
    def valid_compiler_flags():
        return _valid_compiler_flags

    def copy(self):
        clone = FlagMap(self.spec)
        for name, compiler_flag in self.items():
            clone[name] = compiler_flag
        return clone

    def add_flag(self, flag_type, value, propagation):
        """Stores the flag's value in CompilerFlag and adds it
        to the FlagMap

        Args:
            flag_type (str): the type of flag
            value (str): the flag's value that will be added to the flag_type's
                corresponding list
            propagation (bool): if ``True`` the flag value will be passed to
                the packages' dependencies. If``False`` it will not be passed
        """
        flag = CompilerFlag(value, propagate=propagation)

        if flag_type not in self:
            self[flag_type] = [flag]
        else:
            self[flag_type].append(flag)

    def yaml_entry(self, flag_type):
        """Returns the flag type and a list of the flag values since the
        propagation values aren't needed when writing to yaml

        Args:
            flag_type (str): the type of flag to get values from

        Returns the flag_type and a list of the corresponding flags in
            string format
        """
        return flag_type, [str(flag) for flag in self[flag_type]]

    def _cmp_iter(self):
        for k, v in sorted(self.items()):
            yield k

            def flags():
                for flag in v:
                    yield flag

            yield flags

    def __str__(self):
        sorted_keys = [k for k in sorted(self.keys()) if self[k] != []]
        cond_symbol = " " if len(sorted_keys) > 0 else ""
        return (
            cond_symbol
            + " ".join(
                key
                + ('=="' if True in [f.propagate for f in self[key]] else '="')
                + " ".join(self[key])
                + '"'
                for key in sorted_keys
            )
            + cond_symbol
        )


def _sort_by_dep_types(dspec):
    # Use negation since False < True for sorting
    return tuple(t not in dspec.deptypes for t in ("link", "run", "build", "test"))


#: Enum for edge directions
EdgeDirection = lang.enum(parent=0, child=1)


@lang.lazy_lexicographic_ordering
class _EdgeMap(collections.abc.Mapping):
    """Represent a collection of edges (DependencySpec objects) in the DAG.

    Objects of this class are used in Specs to track edges that are
    outgoing towards direct dependencies, or edges that are incoming
    from direct dependents.

    Edges are stored in a dictionary and keyed by package name.
    """

    __slots__ = "edges", "store_by_child"

    def __init__(self, store_by=EdgeDirection.child):
        # Sanitize input arguments
        msg = 'unexpected value for "store_by" argument'
        assert store_by in (EdgeDirection.child, EdgeDirection.parent), msg

        #: This dictionary maps a package name to a list of edges
        #: i.e. to a list of DependencySpec objects
        self.edges = {}
        self.store_by_child = store_by == EdgeDirection.child

    def __getitem__(self, key):
        return self.edges[key]

    def __iter__(self):
        return iter(self.edges)

    def __len__(self):
        return len(self.edges)

    def add(self, edge):
        """Adds a new edge to this object.

        Args:
            edge (DependencySpec): edge to be added
        """
        key = edge.spec.name if self.store_by_child else edge.parent.name
        current_list = self.edges.setdefault(key, [])
        current_list.append(edge)
        current_list.sort(key=_sort_by_dep_types)

    def __str__(self):
        return "{deps: %s}" % ", ".join(str(d) for d in sorted(self.values()))

    def _cmp_iter(self):
        for item in sorted(itertools.chain.from_iterable(self.edges.values())):
            yield item

    def copy(self):
        """Copies this object and returns a clone"""
        clone = type(self)()
        clone.store_by_child = self.store_by_child

        # Copy everything from this dict into it.
        for dspec in itertools.chain.from_iterable(self.values()):
            clone.add(dspec.copy())

        return clone

    def select(self, parent=None, child=None, deptypes=dp.all_deptypes):
        """Select a list of edges and return them.

        If an edge:
        - Has *any* of the dependency types passed as argument,
        - Matches the parent and/or child name, if passed
        then it is selected.

        The deptypes argument needs to be canonical, since the method won't
        convert it for performance reason.

        Args:
            parent (str): name of the parent package
            child (str): name of the child package
            deptypes (tuple): allowed dependency types in canonical form

        Returns:
            List of DependencySpec objects
        """
        if not deptypes:
            return []

        # Start from all the edges we store
        selected = (d for d in itertools.chain.from_iterable(self.values()))

        # Filter by parent name
        if parent:
            selected = (d for d in selected if d.parent.name == parent)

        # Filter by child name
        if child:
            selected = (d for d in selected if d.spec.name == child)

        # Filter by allowed dependency types
        if deptypes:
            selected = (
                dep
                for dep in selected
                if not dep.deptypes or any(d in deptypes for d in dep.deptypes)
            )

        return list(selected)

    def clear(self):
        self.edges.clear()


def _command_default_handler(descriptor, spec, cls):
    """Default handler when looking for the 'command' attribute.

    Tries to search for ``spec.name`` in the ``spec.home.bin`` directory.

    Parameters:
        descriptor (ForwardQueryToPackage): descriptor that triggered the call
        spec (Spec): spec that is being queried
        cls (type(spec)): type of spec, to match the signature of the
            descriptor ``__get__`` method

    Returns:
        Executable: An executable of the command

    Raises:
        RuntimeError: If the command is not found
    """
    home = getattr(spec.package, "home")
    path = os.path.join(home.bin, spec.name)

    if fs.is_exe(path):
        return spack.util.executable.Executable(path)
    else:
        msg = "Unable to locate {0} command in {1}"
        raise RuntimeError(msg.format(spec.name, home.bin))


def _headers_default_handler(descriptor, spec, cls):
    """Default handler when looking for the 'headers' attribute.

    Tries to search for ``*.h`` files recursively starting from
    ``spec.package.home.include``.

    Parameters:
        descriptor (ForwardQueryToPackage): descriptor that triggered the call
        spec (Spec): spec that is being queried
        cls (type(spec)): type of spec, to match the signature of the
            descriptor ``__get__`` method

    Returns:
        HeaderList: The headers in ``prefix.include``

    Raises:
        NoHeadersError: If no headers are found
    """
    home = getattr(spec.package, "home")
    headers = fs.find_headers("*", root=home.include, recursive=True)

    if headers:
        return headers
    else:
        msg = "Unable to locate {0} headers in {1}"
        raise spack.error.NoHeadersError(msg.format(spec.name, home))


def _libs_default_handler(descriptor, spec, cls):
    """Default handler when looking for the 'libs' attribute.

    Tries to search for ``lib{spec.name}`` recursively starting from
    ``spec.package.home``. If ``spec.name`` starts with ``lib``, searches for
    ``{spec.name}`` instead.

    Parameters:
        descriptor (ForwardQueryToPackage): descriptor that triggered the call
        spec (Spec): spec that is being queried
        cls (type(spec)): type of spec, to match the signature of the
            descriptor ``__get__`` method

    Returns:
        LibraryList: The libraries found

    Raises:
        NoLibrariesError: If no libraries are found
    """

    # Variable 'name' is passed to function 'find_libraries', which supports
    # glob characters. For example, we have a package with a name 'abc-abc'.
    # Now, we don't know if the original name of the package is 'abc_abc'
    # (and it generates a library 'libabc_abc.so') or 'abc-abc' (and it
    # generates a library 'libabc-abc.so'). So, we tell the function
    # 'find_libraries' to give us anything that matches 'libabc?abc' and it
    # gives us either 'libabc-abc.so' or 'libabc_abc.so' (or an error)
    # depending on which one exists (there is a possibility, of course, to
    # get something like 'libabcXabc.so, but for now we consider this
    # unlikely).
    name = spec.name.replace("-", "?")
    home = getattr(spec.package, "home")

    # Avoid double 'lib' for packages whose names already start with lib
    if not name.startswith("lib"):
        name = "lib" + name

    # If '+shared' search only for shared library; if '~shared' search only for
    # static library; otherwise, first search for shared and then for static.
    search_shared = (
        [True] if ("+shared" in spec) else ([False] if ("~shared" in spec) else [True, False])
    )

    for shared in search_shared:
        # Since we are searching for link libraries, on Windows search only for
        # ".Lib" extensions by default as those represent import libraries for implict links.
        libs = fs.find_libraries(name, home, shared=shared, recursive=True, runtime=False)
        if libs:
            return libs

    msg = "Unable to recursively locate {0} libraries in {1}"
    raise spack.error.NoLibrariesError(msg.format(spec.name, home))


class ForwardQueryToPackage(object):
    """Descriptor used to forward queries from Spec to Package"""

    def __init__(self, attribute_name, default_handler=None):
        """Create a new descriptor.

        Parameters:
            attribute_name (str): name of the attribute to be
                searched for in the Package instance
            default_handler (callable, optional): default function to be
                called if the attribute was not found in the Package
                instance
        """
        self.attribute_name = attribute_name
        self.default = default_handler

    def __get__(self, instance, cls):
        """Retrieves the property from Package using a well defined chain
        of responsibility.

        The order of call is:

        1. if the query was through the name of a virtual package try to
            search for the attribute `{virtual_name}_{attribute_name}`
            in Package

        2. try to search for attribute `{attribute_name}` in Package

        3. try to call the default handler

        The first call that produces a value will stop the chain.

        If no call can handle the request then AttributeError is raised with a
        message indicating that no relevant attribute exists.
        If a call returns None, an AttributeError is raised with a message
        indicating a query failure, e.g. that library files were not found in a
        'libs' query.
        """
        pkg = instance.package
        try:
            query = instance.last_query
        except AttributeError:
            # There has been no query yet: this means
            # a spec is trying to access its own attributes
            _ = instance[instance.name]  # NOQA: ignore=F841
            query = instance.last_query

        callbacks_chain = []
        # First in the chain : specialized attribute for virtual packages
        if query.isvirtual:
            specialized_name = "{0}_{1}".format(query.name, self.attribute_name)
            callbacks_chain.append(lambda: getattr(pkg, specialized_name))
        # Try to get the generic method from Package
        callbacks_chain.append(lambda: getattr(pkg, self.attribute_name))
        # Final resort : default callback
        if self.default is not None:
            callbacks_chain.append(lambda: self.default(self, instance, cls))

        # Trigger the callbacks in order, the first one producing a
        # value wins
        value = None
        message = None
        for f in callbacks_chain:
            try:
                value = f()
                # A callback can return None to trigger an error indicating
                # that the query failed.
                if value is None:
                    msg = "Query of package '{name}' for '{attrib}' failed\n"
                    msg += "\tprefix : {spec.prefix}\n"
                    msg += "\tspec : {spec}\n"
                    msg += "\tqueried as : {query.name}\n"
                    msg += "\textra parameters : {query.extra_parameters}"
                    message = msg.format(
                        name=pkg.name,
                        attrib=self.attribute_name,
                        spec=instance,
                        query=instance.last_query,
                    )
                else:
                    return value
                break
            except AttributeError:
                pass
        # value is 'None'
        if message is not None:
            # Here we can use another type of exception. If we do that, the
            # unit test 'test_getitem_exceptional_paths' in the file
            # lib/spack/spack/test/spec_dag.py will need to be updated to match
            # the type.
            raise AttributeError(message)
        # 'None' value at this point means that there are no appropriate
        # properties defined and no default handler, or that all callbacks
        # raised AttributeError. In this case, we raise AttributeError with an
        # appropriate message.
        fmt = "'{name}' package has no relevant attribute '{query}'\n"
        fmt += "\tspec : '{spec}'\n"
        fmt += "\tqueried as : '{spec.last_query.name}'\n"
        fmt += "\textra parameters : '{spec.last_query.extra_parameters}'\n"
        message = fmt.format(name=pkg.name, query=self.attribute_name, spec=instance)
        raise AttributeError(message)

    def __set__(self, instance, value):
        cls_name = type(instance).__name__
        msg = "'{0}' object attribute '{1}' is read-only"
        raise AttributeError(msg.format(cls_name, self.attribute_name))


# Represents a query state in a BuildInterface object
QueryState = collections.namedtuple("QueryState", ["name", "extra_parameters", "isvirtual"])


class SpecBuildInterface(lang.ObjectWrapper):
    # home is available in the base Package so no default is needed
    home = ForwardQueryToPackage("home", default_handler=None)

    command = ForwardQueryToPackage("command", default_handler=_command_default_handler)

    headers = ForwardQueryToPackage("headers", default_handler=_headers_default_handler)

    libs = ForwardQueryToPackage("libs", default_handler=_libs_default_handler)

    def __init__(self, spec, name, query_parameters):
        super(SpecBuildInterface, self).__init__(spec)
        # Adding new attributes goes after super() call since the ObjectWrapper
        # resets __dict__ to behave like the passed object
        original_spec = getattr(spec, "wrapped_obj", spec)
        self.wrapped_obj = original_spec
        self.token = original_spec, name, query_parameters
        is_virtual = spack.repo.path.is_virtual(name)
        self.last_query = QueryState(
            name=name, extra_parameters=query_parameters, isvirtual=is_virtual
        )

    def __reduce__(self):
        return SpecBuildInterface, self.token

    def copy(self, *args, **kwargs):
        return self.wrapped_obj.copy(*args, **kwargs)


@lang.lazy_lexicographic_ordering(set_hash=False)
class Spec(object):

    #: Cache for spec's prefix, computed lazily in the corresponding property
    _prefix = None

    @staticmethod
    def default_arch():
        """Return an anonymous spec for the default architecture"""
        s = Spec()
        s.architecture = ArchSpec.default_arch()
        return s

    def __init__(
        self,
        spec_like=None,
        normal=False,
        concrete=False,
        external_path=None,
        external_modules=None,
    ):
        """Create a new Spec.

        Arguments:
            spec_like (optional string): if not provided, we initialize
                an anonymous Spec that matches any Spec object; if
                provided we parse this as a Spec string.

        Keyword arguments:
        # assign special fields from constructor
        self._normal = normal
        self._concrete = concrete
        self.external_path = external_path
        self.external_module = external_module
        """

        # Copy if spec_like is a Spec.
        if isinstance(spec_like, Spec):
            self._dup(spec_like)
            return

        # init an empty spec that matches anything.
        self.name = None
        self.versions = vn.VersionList(":")
        self.variants = vt.VariantMap(self)
        self.architecture = None
        self.compiler = None
        self.compiler_flags = FlagMap(self)
        self._dependents = _EdgeMap(store_by=EdgeDirection.parent)
        self._dependencies = _EdgeMap(store_by=EdgeDirection.child)
        self.namespace = None

        # initial values for all spec hash types
        for h in ht.hashes:
            setattr(self, h.attr, None)

        # Python __hash__ is handled separately from the cached spec hashes
        self._dunder_hash = None

        # cache of package for this spec
        self._package = None

        # Most of these are internal implementation details that can be
        # set by internal Spack calls in the constructor.
        #
        # For example, Specs are by default not assumed to be normal, but
        # in some cases we've read them from a file want to assume
        # normal.  This allows us to manipulate specs that Spack doesn't
        # have package.py files for.
        self._normal = normal
        self._concrete = concrete
        self.external_path = external_path
        self.external_modules = Spec._format_module_list(external_modules)

        # This attribute is used to store custom information for
        # external specs. None signal that it was not set yet.
        self.extra_attributes = None

        # This attribute holds the original build copy of the spec if it is
        # deployed differently than it was built. None signals that the spec
        # is deployed "as built."
        # Build spec should be the actual build spec unless marked dirty.
        self._build_spec = None

        if isinstance(spec_like, str):
            spec_list = SpecParser(self).parse(spec_like)
            if len(spec_list) > 1:
                raise ValueError("More than one spec in string: " + spec_like)
            if len(spec_list) < 1:
                raise ValueError("String contains no specs: " + spec_like)

        elif spec_like is not None:
            raise TypeError("Can't make spec out of %s" % type(spec_like))

    @staticmethod
    def _format_module_list(modules):
        """Return a module list that is suitable for YAML serialization
        and hash computation.

        Given a module list, possibly read from a configuration file,
        return an object that serializes to a consistent YAML string
        before/after round-trip serialization to/from a Spec dictionary
        (stored in JSON format): when read in, the module list may
        contain YAML formatting that is discarded (non-essential)
        when stored as a Spec dictionary; we take care in this function
        to discard such formatting such that the Spec hash does not
        change before/after storage in JSON.
        """
        if modules:
            modules = list(modules)
        return modules

    @property
    def external(self):
        return bool(self.external_path) or bool(self.external_modules)

    def clear_dependencies(self):
        """Trim the dependencies of this spec."""
        self._dependencies.clear()

    def clear_edges(self):
        """Trim the dependencies and dependents of this spec."""
        self._dependencies.clear()
        self._dependents.clear()

    def detach(self, deptype="all"):
        """Remove any reference that dependencies have of this node.

        Args:
            deptype (str or tuple): dependency types tracked by the
                current spec
        """
        key = self.dag_hash()
        # Go through the dependencies
        for dep in self.dependencies(deptype=deptype):
            # Remove the spec from dependents
            if self.name in dep._dependents:
                dependents_copy = dep._dependents.edges[self.name]
                del dep._dependents.edges[self.name]
                for edge in dependents_copy:
                    if edge.parent.dag_hash() == key:
                        continue
                    dep._dependents.add(edge)

    def _get_dependency(self, name):
        # WARNING: This function is an implementation detail of the
        # WARNING: original concretizer. Since with that greedy
        # WARNING: algorithm we don't allow multiple nodes from
        # WARNING: the same package in a DAG, here we hard-code
        # WARNING: using index 0 i.e. we assume that we have only
        # WARNING: one edge from package "name"
        deps = self.edges_to_dependencies(name=name)
        if len(deps) != 1:
            err_msg = 'expected only 1 "{0}" dependency, but got {1}'
            raise spack.error.SpecError(err_msg.format(name, len(deps)))
        return deps[0]

    def edges_from_dependents(self, name=None, deptype="all"):
        """Return a list of edges connecting this node in the DAG
        to parents.

        Args:
            name (str): filter dependents by package name
            deptype (str or tuple): allowed dependency types
        """
        deptype = dp.canonical_deptype(deptype)
        return [d for d in self._dependents.select(parent=name, deptypes=deptype)]

    def edges_to_dependencies(self, name=None, deptype="all"):
        """Return a list of edges connecting this node in the DAG
        to children.

        Args:
            name (str): filter dependencies by package name
            deptype (str or tuple): allowed dependency types
        """
        deptype = dp.canonical_deptype(deptype)
        return [d for d in self._dependencies.select(child=name, deptypes=deptype)]

    def dependencies(self, name=None, deptype="all"):
        """Return a list of direct dependencies (nodes in the DAG).

        Args:
            name (str): filter dependencies by package name
            deptype (str or tuple): allowed dependency types
        """
        return [d.spec for d in self.edges_to_dependencies(name, deptype=deptype)]

    def dependents(self, name=None, deptype="all"):
        """Return a list of direct dependents (nodes in the DAG).

        Args:
            name (str): filter dependents by package name
            deptype (str or tuple): allowed dependency types
        """
        return [d.parent for d in self.edges_from_dependents(name, deptype=deptype)]

    def _dependencies_dict(self, deptype="all"):
        """Return a dictionary, keyed by package name, of the direct
        dependencies.

        Each value in the dictionary is a list of edges.

        Args:
            deptype: allowed dependency types
        """
        _sort_fn = lambda x: (x.spec.name,) + _sort_by_dep_types(x)
        _group_fn = lambda x: x.spec.name
        deptype = dp.canonical_deptype(deptype)
        selected_edges = self._dependencies.select(deptypes=deptype)
        result = {}
        for key, group in itertools.groupby(sorted(selected_edges, key=_sort_fn), key=_group_fn):
            result[key] = list(group)
        return result

    #
    # Private routines here are called by the parser when building a spec.
    #
    def _add_versions(self, version_list):
        """Called by the parser to add an allowable version."""
        # If it already has a non-trivial version list, this is an error
        if self.versions and self.versions != vn.VersionList(":"):
            raise MultipleVersionError(
                "A spec cannot contain multiple version signifiers." " Use a version list instead."
            )
        self.versions = vn.VersionList()
        for version in version_list:
            self.versions.add(version)

    def _add_flag(self, name, value, propagate):
        """Called by the parser to add a known flag.
        Known flags currently include "arch"
        """

        # If the == syntax is used to propagate the spec architecture
        # This is an error
        architecture_names = [
            "arch",
            "architecture",
            "platform",
            "os",
            "operating_system",
            "target",
        ]
        if propagate and name in architecture_names:
            raise ArchitecturePropagationError(
                "Unable to propagate the architecture failed." " Use a '=' instead."
            )

        valid_flags = FlagMap.valid_compiler_flags()
        if name == "arch" or name == "architecture":
            parts = tuple(value.split("-"))
            plat, os, tgt = parts if len(parts) == 3 else (None, None, value)
            self._set_architecture(platform=plat, os=os, target=tgt)
        elif name == "platform":
            self._set_architecture(platform=value)
        elif name == "os" or name == "operating_system":
            self._set_architecture(os=value)
        elif name == "target":
            self._set_architecture(target=value)
        elif name in valid_flags:
            assert self.compiler_flags is not None
            flags_and_propagation = spack.compiler.tokenize_flags(value, propagate)
            for flag, propagation in flags_and_propagation:
                self.compiler_flags.add_flag(name, flag, propagation)
        else:
            # FIXME:
            # All other flags represent variants. 'foo=true' and 'foo=false'
            # map to '+foo' and '~foo' respectively. As such they need a
            # BoolValuedVariant instance.
            if str(value).upper() == "TRUE" or str(value).upper() == "FALSE":
                self.variants[name] = vt.BoolValuedVariant(name, value, propagate)
            else:
                self.variants[name] = vt.AbstractVariant(name, value, propagate)

    def _set_architecture(self, **kwargs):
        """Called by the parser to set the architecture."""
        arch_attrs = ["platform", "os", "target"]
        if self.architecture and self.architecture.concrete:
            raise DuplicateArchitectureError(
                "Spec for '%s' cannot have two architectures." % self.name
            )

        if not self.architecture:
            new_vals = tuple(kwargs.get(arg, None) for arg in arch_attrs)
            self.architecture = ArchSpec(new_vals)
        else:
            new_attrvals = [(a, v) for a, v in kwargs.items() if a in arch_attrs]
            for new_attr, new_value in new_attrvals:
                if getattr(self.architecture, new_attr):
                    raise DuplicateArchitectureError(
                        "Spec for '%s' cannot have two '%s' specified "
                        "for its architecture" % (self.name, new_attr)
                    )
                else:
                    setattr(self.architecture, new_attr, new_value)

    def _set_compiler(self, compiler):
        """Called by the parser to set the compiler."""
        if self.compiler:
            raise DuplicateCompilerSpecError(
                "Spec for '%s' cannot have two compilers." % self.name
            )
        self.compiler = compiler

    def _add_dependency(self, spec, deptypes):
        """Called by the parser to add another spec as a dependency."""
        if spec.name not in self._dependencies:
            self.add_dependency_edge(spec, deptypes)
            return

        # Keep the intersection of constraints when a dependency is added
        # multiple times. Currently we only allow identical edge types.
        orig = self._dependencies[spec.name]
        try:
            dspec = next(dspec for dspec in orig if deptypes == dspec.deptypes)
        except StopIteration:
            raise DuplicateDependencyError("Cannot depend on '%s' twice" % spec)

        try:
            dspec.spec.constrain(spec)
        except spack.error.UnsatisfiableSpecError:
            raise DuplicateDependencyError(
                "Cannot depend on incompatible specs '%s' and '%s'" % (dspec.spec, spec)
            )

    def add_dependency_edge(self, dependency_spec, deptype):
        """Add a dependency edge to this spec.

        Args:
            dependency_spec (Spec): spec of the dependency
            deptype (str or tuple): dependency types
        """
        deptype = dp.canonical_deptype(deptype)

        # Check if we need to update edges that are already present
        selected = self._dependencies.select(child=dependency_spec.name)
        for edge in selected:
            if any(d in edge.deptypes for d in deptype):
                msg = (
                    'cannot add a dependency on "{0.spec}" of {1} type '
                    'when the "{0.parent}" has the edge {0!s} already'
                )
                raise spack.error.SpecError(msg.format(edge, deptype))

        for edge in selected:
            if id(dependency_spec) == id(edge.spec):
                # If we are here, it means the edge object was previously added to
                # both the parent and the child. When we update this object they'll
                # both see the deptype modification.
                edge.add_type(deptype)
                return

        edge = DependencySpec(self, dependency_spec, deptype)
        self._dependencies.add(edge)
        dependency_spec._dependents.add(edge)

    #
    # Public interface
    #
    @property
    def fullname(self):
        return (
            ("%s.%s" % (self.namespace, self.name))
            if self.namespace
            else (self.name if self.name else "")
        )

    @property
    def root(self):
        """Follow dependent links and find the root of this spec's DAG.

        Spack specs have a single root (the package being installed).
        """
        # FIXME: In the case of multiple parents this property does not
        # FIXME: make sense. Should we revisit the semantics?
        if not self._dependents:
            return self
        edges_by_package = next(iter(self._dependents.values()))
        return edges_by_package[0].parent.root

    @property
    def package(self):
        assert self.concrete, "Spec.package can only be called on concrete specs"
        if not self._package:
            self._package = spack.repo.path.get(self)
        return self._package

    @property
    def package_class(self):
        """Internal package call gets only the class object for a package.
        Use this to just get package metadata.
        """
        return spack.repo.path.get_pkg_class(self.fullname)

    @property
    def virtual(self):
        return spack.repo.path.is_virtual(self.name)

    @property
    def concrete(self):
        """A spec is concrete if it describes a single build of a package.

        More formally, a spec is concrete if concretize() has been called
        on it and it has been marked `_concrete`.

        Concrete specs either can be or have been built. All constraints
        have been resolved, optional dependencies have been added or
        removed, a compiler has been chosen, and all variants have
        values.
        """
        return self._concrete

    @property
    def spliced(self):
        """Returns whether or not this Spec is being deployed as built i.e.
        whether or not this Spec has ever been spliced.
        """
        return any(s.build_spec is not s for s in self.traverse(root=True))

    @property
    def installed(self):
        """Installation status of a package.

        Returns:
            True if the package has been installed, False otherwise.
        """
        if not self.concrete:
            return False

        try:
            # If the spec is in the DB, check the installed
            # attribute of the record
            return spack.store.db.get_record(self).installed
        except KeyError:
            # If the spec is not in the DB, the method
            #  above raises a Key error
            return False

    @property
    def installed_upstream(self):
        """Whether the spec is installed in an upstream repository.

        Returns:
            True if the package is installed in an upstream, False otherwise.
        """
        if not self.concrete:
            return False

        upstream, _ = spack.store.db.query_by_spec_hash(self.dag_hash())
        return upstream

    def traverse(self, **kwargs):
        """Shorthand for :meth:`~spack.traverse.traverse_nodes`"""
        return traverse.traverse_nodes([self], **kwargs)

    def traverse_edges(self, **kwargs):
        """Shorthand for :meth:`~spack.traverse.traverse_edges`"""
        return traverse.traverse_edges([self], **kwargs)

    @property
    def short_spec(self):
        """Returns a version of the spec with the dependencies hashed
        instead of completely enumerated."""
        spec_format = "{name}{@version}{%compiler}"
        spec_format += "{variants}{arch=architecture}{/hash:7}"
        return self.format(spec_format)

    @property
    def cshort_spec(self):
        """Returns an auto-colorized version of ``self.short_spec``."""
        spec_format = "{name}{@version}{%compiler}"
        spec_format += "{variants}{arch=architecture}{/hash:7}"
        return self.cformat(spec_format)

    @property
    def prefix(self):
        if not self._concrete:
            raise spack.error.SpecError("Spec is not concrete: " + str(self))

        if self._prefix is None:
            upstream, record = spack.store.db.query_by_spec_hash(self.dag_hash())
            if record and record.path:
                self.prefix = record.path
            else:
                self.prefix = spack.store.layout.path_for_spec(self)
        return self._prefix

    @prefix.setter
    def prefix(self, value):
        self._prefix = spack.util.prefix.Prefix(pth.convert_to_platform_path(value))

    def spec_hash(self, hash):
        """Utility method for computing different types of Spec hashes.

        Arguments:
            hash (spack.hash_types.SpecHashDescriptor): type of hash to generate.
        """
        # TODO: currently we strip build dependencies by default.  Rethink
        # this when we move to using package hashing on all specs.
        if hash.override is not None:
            return hash.override(self)
        node_dict = self.to_node_dict(hash=hash)
        json_text = sjson.dump(node_dict)
        # This implements "frankenhashes", preserving the last 7 characters of the
        # original hash when splicing so that we can avoid relocation issues
        out = spack.util.hash.b32_hash(json_text)
        if self.build_spec is not self:
            return out[:-7] + self.build_spec.spec_hash(hash)[-7:]
        return out

    def _cached_hash(self, hash, length=None, force=False):
        """Helper function for storing a cached hash on the spec.

        This will run spec_hash() with the deptype and package_hash
        parameters, and if this spec is concrete, it will store the value
        in the supplied attribute on this spec.

        Arguments:
            hash (spack.hash_types.SpecHashDescriptor): type of hash to generate.
            length (int): length of hash prefix to return (default is full hash string)
            force (bool): cache the hash even if spec is not concrete (default False)
        """
        if not hash.attr:
            return self.spec_hash(hash)[:length]

        hash_string = getattr(self, hash.attr, None)
        if hash_string:
            return hash_string[:length]
        else:
            hash_string = self.spec_hash(hash)
            if force or self.concrete:
                setattr(self, hash.attr, hash_string)

            return hash_string[:length]

    def package_hash(self):
        """Compute the hash of the contents of the package for this node"""
        # Concrete specs with the old DAG hash did not have the package hash, so we do
        # not know what the package looked like at concretization time
        if self.concrete and not self._package_hash:
            raise ValueError(
                "Cannot call package_hash() on concrete specs with the old dag_hash()"
            )

        return self._cached_hash(ht.package_hash)

    def dag_hash(self, length=None):
        """This is Spack's default hash, used to identify installations.

        Same as the full hash (includes package hash and build/link/run deps).
        Tells us when package files and any dependencies have changes.

        NOTE: Versions of Spack prior to 0.18 only included link and run deps.

        """
        return self._cached_hash(ht.dag_hash, length)

    def process_hash(self, length=None):
        """Hash used to transfer specs among processes.

        This hash includes build and test dependencies and is only used to
        serialize a spec and pass it around among processes.
        """
        return self._cached_hash(ht.process_hash, length)

    def dag_hash_bit_prefix(self, bits):
        """Get the first <bits> bits of the DAG hash as an integer type."""
        return spack.util.hash.base32_prefix_bits(self.dag_hash(), bits)

    def process_hash_bit_prefix(self, bits):
        """Get the first <bits> bits of the DAG hash as an integer type."""
        return spack.util.hash.base32_prefix_bits(self.process_hash(), bits)

    def to_node_dict(self, hash=ht.dag_hash):
        """Create a dictionary representing the state of this Spec.

        ``to_node_dict`` creates the content that is eventually hashed by
        Spack to create identifiers like the DAG hash (see
        ``dag_hash()``).  Example result of ``to_node_dict`` for the
        ``sqlite`` package::

            {
                'sqlite': {
                    'version': '3.28.0',
                    'arch': {
                        'platform': 'darwin',
                        'platform_os': 'mojave',
                        'target': 'x86_64',
                    },
                    'compiler': {
                        'name': 'apple-clang',
                        'version': '10.0.0',
                    },
                    'namespace': 'builtin',
                    'parameters': {
                        'fts': 'true',
                        'functions': 'false',
                        'cflags': [],
                        'cppflags': [],
                        'cxxflags': [],
                        'fflags': [],
                        'ldflags': [],
                        'ldlibs': [],
                    },
                    'dependencies': {
                        'readline': {
                            'hash': 'zvaa4lhlhilypw5quj3akyd3apbq5gap',
                            'type': ['build', 'link'],
                        }
                    },
                }
            }

        Note that the dictionary returned does *not* include the hash of
        the *root* of the spec, though it does include hashes for each
        dependency, and (optionally) the package file corresponding to
        each node.

        See ``to_dict()`` for a "complete" spec hash, with hashes for
        each node and nodes for each dependency (instead of just their
        hashes).

        Arguments:
            hash (spack.hash_types.SpecHashDescriptor) type of hash to generate.
        """
        d = syaml.syaml_dict()

        d["name"] = self.name

        if self.versions:
            d.update(self.versions.to_dict())

        if self.architecture:
            d.update(self.architecture.to_dict())

        if self.compiler:
            d.update(self.compiler.to_dict())

        if self.namespace:
            d["namespace"] = self.namespace

        params = syaml.syaml_dict(sorted(v.yaml_entry() for _, v in self.variants.items()))

        # Only need the string compiler flag for yaml file
        params.update(
            sorted(
                self.compiler_flags.yaml_entry(flag_type)
                for flag_type in self.compiler_flags.keys()
            )
        )

        if params:
            d["parameters"] = params

        if self.external:
            d["external"] = syaml.syaml_dict(
                [
                    ("path", self.external_path),
                    ("module", self.external_modules),
                    ("extra_attributes", self.extra_attributes),
                ]
            )

        if not self._concrete:
            d["concrete"] = False

        if "patches" in self.variants:
            variant = self.variants["patches"]
            if hasattr(variant, "_patches_in_order_of_appearance"):
                d["patches"] = variant._patches_in_order_of_appearance

        if self._concrete and hash.package_hash and self._package_hash:
            # We use the attribute here instead of `self.package_hash()` because this
            # should *always* be assignhed at concretization time. We don't want to try
            # to compute a package hash for concrete spec where a) the package might not
            # exist, or b) the `dag_hash` didn't include the package hash when the spec
            # was concretized.
            package_hash = self._package_hash

            # Full hashes are in bytes
            if not isinstance(package_hash, str) and isinstance(package_hash, bytes):
                package_hash = package_hash.decode("utf-8")
            d["package_hash"] = package_hash

        # Note: Relies on sorting dict by keys later in algorithm.
        deps = self._dependencies_dict(deptype=hash.deptype)
        if deps:
            deps_list = []
            for name, edges_for_name in sorted(deps.items()):
                name_tuple = ("name", name)
                for dspec in edges_for_name:
                    hash_tuple = (hash.name, dspec.spec._cached_hash(hash))
                    type_tuple = ("type", sorted(str(s) for s in dspec.deptypes))
                    deps_list.append(syaml.syaml_dict([name_tuple, hash_tuple, type_tuple]))
            d["dependencies"] = deps_list

        # Name is included in case this is replacing a virtual.
        if self._build_spec:
            d["build_spec"] = syaml.syaml_dict(
                [("name", self.build_spec.name), (hash.name, self.build_spec._cached_hash(hash))]
            )
        return d

    def to_dict(self, hash=ht.dag_hash):
        """Create a dictionary suitable for writing this spec to YAML or JSON.

        This dictionaries like the one that is ultimately written to a
        ``spec.json`` file in each Spack installation directory.  For
        example, for sqlite::

            {
            "spec": {
                "_meta": {
                "version": 2
                },
                "nodes": [
                {
                    "name": "sqlite",
                    "version": "3.34.0",
                    "arch": {
                    "platform": "darwin",
                    "platform_os": "catalina",
                    "target": "x86_64"
                    },
                    "compiler": {
                    "name": "apple-clang",
                    "version": "11.0.0"
                    },
                    "namespace": "builtin",
                    "parameters": {
                    "column_metadata": true,
                    "fts": true,
                    "functions": false,
                    "rtree": false,
                    "cflags": [],
                    "cppflags": [],
                    "cxxflags": [],
                    "fflags": [],
                    "ldflags": [],
                    "ldlibs": []
                    },
                    "dependencies": [
                    {
                        "name": "readline",
                        "hash": "4f47cggum7p4qmp3xna4hi547o66unva",
                        "type": [
                        "build",
                        "link"
                        ]
                    },
                    {
                        "name": "zlib",
                        "hash": "uvgh6p7rhll4kexqnr47bvqxb3t33jtq",
                        "type": [
                        "build",
                        "link"
                        ]
                    }
                    ],
                    "hash": "tve45xfqkfgmzwcyfetze2z6syrg7eaf",
                },
                    # ... more node dicts for readline and its dependencies ...
                ]
            }

        Note that this dictionary starts with the 'spec' key, and what
        follows is a list starting with the root spec, followed by its
        dependencies in preorder.  Each node in the list also has a
        'hash' key that contains the hash of the node *without* the hash
        field included.

        In the example, the package content hash is not included in the
        spec, but if ``package_hash`` were true there would be an
        additional field on each node called ``package_hash``.

        ``from_dict()`` can be used to read back in a spec that has been
        converted to a dictionary, serialized, and read back in.

        Arguments:
            deptype (tuple or str): dependency types to include when
                traversing the spec.
            package_hash (bool): whether to include package content
                hashes in the dictionary.

        """
        node_list = []  # Using a list to preserve preorder traversal for hash.
        hash_set = set()
        for s in self.traverse(order="pre", deptype=hash.deptype):
            spec_hash = s._cached_hash(hash)

            if spec_hash not in hash_set:
                node_list.append(s.node_dict_with_hashes(hash))
                hash_set.add(spec_hash)

            if s.build_spec is not s:
                build_spec_list = s.build_spec.to_dict(hash)["spec"]["nodes"]
                for node in build_spec_list:
                    node_hash = node[hash.name]
                    if node_hash not in hash_set:
                        node_list.append(node)
                        hash_set.add(node_hash)

        meta_dict = syaml.syaml_dict([("version", specfile_format_version)])
        inner_dict = syaml.syaml_dict([("_meta", meta_dict), ("nodes", node_list)])
        spec_dict = syaml.syaml_dict([("spec", inner_dict)])
        return spec_dict

    def node_dict_with_hashes(self, hash=ht.dag_hash):
        """Returns a node_dict of this spec with the dag hash added.  If this
        spec is concrete, the full hash is added as well.  If 'build' is in
        the hash_type, the build hash is also added."""
        node = self.to_node_dict(hash)
        node[ht.dag_hash.name] = self.dag_hash()

        # dag_hash is lazily computed -- but if we write a spec out, we want it
        # to be included. This is effectively the last chance we get to compute
        # it accurately.
        if self.concrete:
            # all specs have at least a DAG hash
            node[ht.dag_hash.name] = self.dag_hash()

        else:
            node["concrete"] = False

        # we can also give them other hash types if we want
        if hash.name != ht.dag_hash.name:
            node[hash.name] = self._cached_hash(hash)

        return node

    def to_yaml(self, stream=None, hash=ht.dag_hash):
        return syaml.dump(self.to_dict(hash), stream=stream, default_flow_style=False)

    def to_json(self, stream=None, hash=ht.dag_hash):
        return sjson.dump(self.to_dict(hash), stream)

    @staticmethod
    def from_specfile(path):
        """Construct a spec from aJSON or YAML spec file path"""
        with open(path, "r") as fd:
            file_content = fd.read()
            if path.endswith(".json"):
                return Spec.from_json(file_content)
            return Spec.from_yaml(file_content)

    @staticmethod
    def from_node_dict(node):
        spec = Spec()
        if "name" in node.keys():
            # New format
            name = node["name"]
        else:
            # Old format
            name = next(iter(node))
            node = node[name]
        for h in ht.hashes:
            setattr(spec, h.attr, node.get(h.name, None))

        spec.name = name
        spec.namespace = node.get("namespace", None)

        if "version" in node or "versions" in node:
            spec.versions = vn.VersionList.from_dict(node)

        if "arch" in node:
            spec.architecture = ArchSpec.from_dict(node)

        if "compiler" in node:
            spec.compiler = CompilerSpec.from_dict(node)
        else:
            spec.compiler = None

        if "parameters" in node:
            for name, values in node["parameters"].items():
                if name in _valid_compiler_flags:
                    spec.compiler_flags[name] = []
                    for val in values:
                        spec.compiler_flags.add_flag(name, val, False)
                else:
                    spec.variants[name] = vt.MultiValuedVariant.from_node_dict(name, values)
        elif "variants" in node:
            for name, value in node["variants"].items():
                spec.variants[name] = vt.MultiValuedVariant.from_node_dict(name, value)
            for name in FlagMap.valid_compiler_flags():
                spec.compiler_flags[name] = []

        spec.external_path = None
        spec.external_modules = None
        if "external" in node:
            # This conditional is needed because sometimes this function is
            # called with a node already constructed that contains a 'versions'
            # and 'external' field. Related to virtual packages provider
            # indexes.
            if node["external"]:
                spec.external_path = node["external"]["path"]
                spec.external_modules = node["external"]["module"]
                if spec.external_modules is False:
                    spec.external_modules = None
                spec.extra_attributes = node["external"].get(
                    "extra_attributes", syaml.syaml_dict()
                )

        # specs read in are concrete unless marked abstract
        spec._concrete = node.get("concrete", True)

        if "patches" in node:
            patches = node["patches"]
            if len(patches) > 0:
                mvar = spec.variants.setdefault("patches", vt.MultiValuedVariant("patches", ()))
                mvar.value = patches
                # FIXME: Monkey patches mvar to store patches order
                mvar._patches_in_order_of_appearance = patches

        # Don't read dependencies here; from_dict() is used by
        # from_yaml() and from_json() to read the root *and* each dependency
        # spec.

        return spec

    @staticmethod
    def build_spec_from_node_dict(node, hash_type=ht.dag_hash.name):
        build_spec_dict = node["build_spec"]
        return build_spec_dict["name"], build_spec_dict[hash_type], hash_type

    @staticmethod
    def dependencies_from_node_dict(node):
        if "name" in node.keys():
            # New format
            name = node["name"]
        else:
            name = next(iter(node))
            node = node[name]
        if "dependencies" not in node:
            return
        for t in Spec.read_yaml_dep_specs(node["dependencies"]):
            yield t

    @staticmethod
    def read_yaml_dep_specs(deps, hash_type=ht.dag_hash.name):
        """Read the DependencySpec portion of a YAML-formatted Spec.
        This needs to be backward-compatible with older spack spec
        formats so that reindex will work on old specs/databases.
        """
        dep_iter = deps.items() if isinstance(deps, dict) else deps
        for dep in dep_iter:
            if isinstance(dep, tuple):
                dep_name, elt = dep
            else:
                elt = dep
                dep_name = dep["name"]
            if isinstance(elt, str):
                # original format, elt is just the dependency hash.
                dep_hash, deptypes = elt, ["build", "link"]
            elif isinstance(elt, tuple):
                # original deptypes format: (used tuples, not future-proof)
                dep_hash, deptypes = elt
            elif isinstance(elt, dict):
                # new format: elements of dependency spec are keyed.
                for h in ht.hashes:
                    if h.name in elt:
                        dep_hash, deptypes = elt[h.name], elt["type"]
                        hash_type = h.name
                        break
                else:  # We never determined a hash type...
                    raise spack.error.SpecError("Couldn't parse dependency spec.")
            else:
                raise spack.error.SpecError("Couldn't parse dependency types in spec.")
            yield dep_name, dep_hash, list(deptypes), hash_type

    @staticmethod
    def override(init_spec, change_spec):
        # TODO: this doesn't account for the case where the changed spec
        # (and the user spec) have dependencies
        new_spec = init_spec.copy()
        package_cls = spack.repo.path.get_pkg_class(new_spec.name)
        if change_spec.versions and not change_spec.versions == spack.version.ver(":"):
            new_spec.versions = change_spec.versions
        for variant, value in change_spec.variants.items():
            if variant in package_cls.variants:
                if variant in new_spec.variants:
                    new_spec.variants.substitute(value)
                else:
                    new_spec.variants[variant] = value
            else:
                raise ValueError("{0} is not a variant of {1}".format(variant, new_spec.name))
        if change_spec.compiler:
            new_spec.compiler = change_spec.compiler
        if change_spec.compiler_flags:
            for flagname, flagvals in change_spec.compiler_flags.items():
                new_spec.compiler_flags[flagname] = flagvals
        if change_spec.architecture:
            new_spec.architecture = ArchSpec.override(
                new_spec.architecture, change_spec.architecture
            )
        return new_spec

    @staticmethod
    def from_literal(spec_dict, normal=True):
        """Builds a Spec from a dictionary containing the spec literal.

        The dictionary must have a single top level key, representing the root,
        and as many secondary level keys as needed in the spec.

        The keys can be either a string or a Spec or a tuple containing the
        Spec and the dependency types.

        Args:
            spec_dict (dict): the dictionary containing the spec literal
            normal (bool): if True the same key appearing at different levels
                of the ``spec_dict`` will map to the same object in memory.

        Examples:
            A simple spec ``foo`` with no dependencies:

            .. code-block:: python

                {'foo': None}

            A spec ``foo`` with a ``(build, link)`` dependency ``bar``:

            .. code-block:: python

                {'foo':
                    {'bar:build,link': None}}

            A spec with a diamond dependency and various build types:

            .. code-block:: python

                {'dt-diamond': {
                    'dt-diamond-left:build,link': {
                        'dt-diamond-bottom:build': None
                    },
                    'dt-diamond-right:build,link': {
                        'dt-diamond-bottom:build,link,run': None
                    }
                }}

            The same spec with a double copy of ``dt-diamond-bottom`` and
            no diamond structure:

            .. code-block:: python

                {'dt-diamond': {
                    'dt-diamond-left:build,link': {
                        'dt-diamond-bottom:build': None
                    },
                    'dt-diamond-right:build,link': {
                        'dt-diamond-bottom:build,link,run': None
                    }
                }, normal=False}

            Constructing a spec using a Spec object as key:

            .. code-block:: python

                mpich = Spec('mpich')
                libelf = Spec('libelf@1.8.11')
                expected_normalized = Spec.from_literal({
                    'mpileaks': {
                        'callpath': {
                            'dyninst': {
                                'libdwarf': {libelf: None},
                                libelf: None
                            },
                            mpich: None
                        },
                        mpich: None
                    },
                })

        """

        # Maps a literal to a Spec, to be sure we are reusing the same object
        spec_cache = LazySpecCache()

        def spec_builder(d):
            # The invariant is that the top level dictionary must have
            # only one key
            assert len(d) == 1

            # Construct the top-level spec
            spec_like, dep_like = next(iter(d.items()))

            # If the requirements was for unique nodes (default)
            # then re-use keys from the local cache. Otherwise build
            # a new node every time.
            if not isinstance(spec_like, Spec):
                spec = spec_cache[spec_like] if normal else Spec(spec_like)
            else:
                spec = spec_like

            if dep_like is None:
                return spec

            def name_and_dependency_types(s):
                """Given a key in the dictionary containing the literal,
                extracts the name of the spec and its dependency types.

                Args:
                    s (str): key in the dictionary containing the literal

                """
                t = s.split(":")

                if len(t) > 2:
                    msg = 'more than one ":" separator in key "{0}"'
                    raise KeyError(msg.format(s))

                n = t[0]
                if len(t) == 2:
                    dtypes = tuple(dt.strip() for dt in t[1].split(","))
                else:
                    dtypes = ()

                return n, dtypes

            def spec_and_dependency_types(s):
                """Given a non-string key in the literal, extracts the spec
                and its dependency types.

                Args:
                    s (spec or tuple): either a Spec object or a tuple
                        composed of a Spec object and a string with the
                        dependency types

                """
                if isinstance(s, Spec):
                    return s, ()

                spec_obj, dtypes = s
                return spec_obj, tuple(dt.strip() for dt in dtypes.split(","))

            # Recurse on dependencies
            for s, s_dependencies in dep_like.items():

                if isinstance(s, str):
                    dag_node, dependency_types = name_and_dependency_types(s)
                else:
                    dag_node, dependency_types = spec_and_dependency_types(s)

                dependency_spec = spec_builder({dag_node: s_dependencies})
                spec._add_dependency(dependency_spec, dependency_types)

            return spec

        return spec_builder(spec_dict)

    @staticmethod
    def from_dict(data):
        """Construct a spec from JSON/YAML.

        Args:
            data: a nested dict/list data structure read from YAML or JSON.
        """
        if isinstance(data["spec"], list):  # Legacy specfile format
            return _spec_from_old_dict(data)

        # Current specfile format
        nodes = data["spec"]["nodes"]
        hash_type = None
        any_deps = False

        # Pass 0: Determine hash type
        for node in nodes:
            if "dependencies" in node.keys():
                any_deps = True
                for _, _, _, dhash_type in Spec.dependencies_from_node_dict(node):
                    if dhash_type:
                        hash_type = dhash_type
                        break

        if not any_deps:  # If we never see a dependency...
            hash_type = ht.dag_hash.name
        elif not hash_type:  # Seen a dependency, still don't know hash_type
            raise spack.error.SpecError(
                "Spec dictionary contains malformed " "dependencies. Old format?"
            )

        hash_dict = {}
        root_spec_hash = None

        # Pass 1: Create a single lookup dictionary by hash
        for i, node in enumerate(nodes):
            node_hash = node[hash_type]
            node_spec = Spec.from_node_dict(node)
            hash_dict[node_hash] = node
            hash_dict[node_hash]["node_spec"] = node_spec
            if i == 0:
                root_spec_hash = node_hash
        if not root_spec_hash:
            raise spack.error.SpecError("Spec dictionary contains no nodes.")

        # Pass 2: Finish construction of all DAG edges (including build specs)
        for node_hash, node in hash_dict.items():
            node_spec = node["node_spec"]
            for _, dhash, dtypes, _ in Spec.dependencies_from_node_dict(node):
                node_spec._add_dependency(hash_dict[dhash]["node_spec"], dtypes)
            if "build_spec" in node.keys():
                _, bhash, _ = Spec.build_spec_from_node_dict(node, hash_type=hash_type)
                node_spec._build_spec = hash_dict[bhash]["node_spec"]

        return hash_dict[root_spec_hash]["node_spec"]

    @staticmethod
    def from_yaml(stream):
        """Construct a spec from YAML.

        Args:
            stream: string or file object to read from.
        """
        try:
            data = yaml.load(stream)
            return Spec.from_dict(data)
        except yaml.error.MarkedYAMLError as e:
            raise syaml.SpackYAMLError("error parsing YAML spec:", str(e)) from e

    @staticmethod
    def from_json(stream):
        """Construct a spec from JSON.

        Args:
            stream: string or file object to read from.
        """
        try:
            data = sjson.load(stream)
            return Spec.from_dict(data)
        except Exception as e:
            raise sjson.SpackJSONError("error parsing JSON spec:", str(e)) from e

    @staticmethod
    def extract_json_from_clearsig(data):
        m = CLEARSIGN_FILE_REGEX.search(data)
        if m:
            return sjson.load(m.group(1))
        return sjson.load(data)

    @staticmethod
    def from_signed_json(stream):
        """Construct a spec from clearsigned json spec file.

        Args:
            stream: string or file object to read from.
        """
        data = stream
        if hasattr(stream, "read"):
            data = stream.read()

        extracted_json = Spec.extract_json_from_clearsig(data)
        return Spec.from_dict(extracted_json)

    @staticmethod
    def from_detection(spec_str, extra_attributes=None):
        """Construct a spec from a spec string determined during external
        detection and attach extra attributes to it.

        Args:
            spec_str (str): spec string
            extra_attributes (dict): dictionary containing extra attributes

        Returns:
            spack.spec.Spec: external spec
        """
        s = Spec(spec_str)
        extra_attributes = syaml.sorted_dict(extra_attributes or {})
        # This is needed to be able to validate multi-valued variants,
        # otherwise they'll still be abstract in the context of detection.
        vt.substitute_abstract_variants(s)
        s.extra_attributes = extra_attributes
        return s

    def validate_detection(self):
        """Validate the detection of an external spec.

        This method is used as part of Spack's detection protocol, and is
        not meant for client code use.
        """
        # Assert that _extra_attributes is a Mapping and not None,
        # which likely means the spec was created with Spec.from_detection
        msg = 'cannot validate "{0}" since it was not created ' "using Spec.from_detection".format(
            self
        )
        assert isinstance(self.extra_attributes, collections.abc.Mapping), msg

        # Validate the spec calling a package specific method
        pkg_cls = spack.repo.path.get_pkg_class(self.name)
        validate_fn = getattr(pkg_cls, "validate_detected_spec", lambda x, y: None)
        validate_fn(self, self.extra_attributes)

    def _concretize_helper(self, concretizer, presets=None, visited=None):
        """Recursive helper function for concretize().
        This concretizes everything bottom-up.  As things are
        concretized, they're added to the presets, and ancestors
        will prefer the settings of their children.
        """
        if presets is None:
            presets = {}
        if visited is None:
            visited = set()

        if self.name in visited:
            return False

        if self.concrete:
            visited.add(self.name)
            return False

        changed = False

        # Concretize deps first -- this is a bottom-up process.
        for name in sorted(self._dependencies):
            # WARNING: This function is an implementation detail of the
            # WARNING: original concretizer. Since with that greedy
            # WARNING: algorithm we don't allow multiple nodes from
            # WARNING: the same package in a DAG, here we hard-code
            # WARNING: using index 0 i.e. we assume that we have only
            # WARNING: one edge from package "name"
            changed |= self._dependencies[name][0].spec._concretize_helper(
                concretizer, presets, visited
            )

        if self.name in presets:
            changed |= self.constrain(presets[self.name])
        else:
            # Concretize virtual dependencies last.  Because they're added
            # to presets below, their constraints will all be merged, but we'll
            # still need to select a concrete package later.
            if not self.virtual:
                changed |= any(
                    (
                        concretizer.concretize_develop(self),  # special variant
                        concretizer.concretize_architecture(self),
                        concretizer.concretize_compiler(self),
                        concretizer.adjust_target(self),
                        # flags must be concretized after compiler
                        concretizer.concretize_compiler_flags(self),
                        concretizer.concretize_version(self),
                        concretizer.concretize_variants(self),
                    )
                )
            presets[self.name] = self

        visited.add(self.name)
        return changed

    def _replace_with(self, concrete):
        """Replace this virtual spec with a concrete spec."""
        assert self.virtual
        for dep_spec in itertools.chain.from_iterable(self._dependents.values()):
            dependent = dep_spec.parent
            deptypes = dep_spec.deptypes

            # remove self from all dependents, unless it is already removed
            if self.name in dependent._dependencies:
                del dependent._dependencies.edges[self.name]

            # add the replacement, unless it is already a dep of dependent.
            if concrete.name not in dependent._dependencies:
                dependent._add_dependency(concrete, deptypes)

    def _expand_virtual_packages(self, concretizer):
        """Find virtual packages in this spec, replace them with providers,
        and normalize again to include the provider's (potentially virtual)
        dependencies.  Repeat until there are no virtual deps.

        Precondition: spec is normalized.

        .. todo::

           If a provider depends on something that conflicts with
           other dependencies in the spec being expanded, this can
           produce a conflicting spec.  For example, if mpich depends
           on hwloc@:1.3 but something in the spec needs hwloc1.4:,
           then we should choose an MPI other than mpich.  Cases like
           this are infrequent, but should implement this before it is
           a problem.
        """
        # Make an index of stuff this spec already provides
        self_index = spack.provider_index.ProviderIndex(
            repository=spack.repo.path, specs=self.traverse(), restrict=True
        )
        changed = False
        done = False

        while not done:
            done = True
            for spec in list(self.traverse()):
                replacement = None
                if spec.external:
                    continue
                if spec.virtual:
                    replacement = self._find_provider(spec, self_index)
                    if replacement:
                        # TODO: may break if in-place on self but
                        # shouldn't happen if root is traversed first.
                        spec._replace_with(replacement)
                        done = False
                        break

                if not replacement:
                    # Get a list of possible replacements in order of
                    # preference.
                    candidates = concretizer.choose_virtual_or_external(spec)

                    # Try the replacements in order, skipping any that cause
                    # satisfiability problems.
                    for replacement in candidates:
                        if replacement is spec:
                            break

                        # Replace spec with the candidate and normalize
                        copy = self.copy()
                        copy[spec.name]._dup(replacement, deps=False)

                        try:
                            # If there are duplicate providers or duplicate
                            # provider deps, consolidate them and merge
                            # constraints.
                            copy.normalize(force=True)
                            break
                        except spack.error.SpecError:
                            # On error, we'll try the next replacement.
                            continue

                # If replacement is external then trim the dependencies
                if replacement.external:
                    if spec._dependencies:
                        for dep in spec.dependencies():
                            del dep._dependents.edges[spec.name]
                        changed = True
                        spec.clear_dependencies()
                    replacement.clear_dependencies()
                    replacement.architecture = self.architecture

                # TODO: could this and the stuff in _dup be cleaned up?
                def feq(cfield, sfield):
                    return (not cfield) or (cfield == sfield)

                if replacement is spec or (
                    feq(replacement.name, spec.name)
                    and feq(replacement.versions, spec.versions)
                    and feq(replacement.compiler, spec.compiler)
                    and feq(replacement.architecture, spec.architecture)
                    and feq(replacement._dependencies, spec._dependencies)
                    and feq(replacement.variants, spec.variants)
                    and feq(replacement.external_path, spec.external_path)
                    and feq(replacement.external_modules, spec.external_modules)
                ):
                    continue
                # Refine this spec to the candidate. This uses
                # replace_with AND dup so that it can work in
                # place. TODO: make this more efficient.
                if spec.virtual:
                    spec._replace_with(replacement)
                    changed = True
                if spec._dup(replacement, deps=False, cleardeps=False):
                    changed = True

                self_index.update(spec)
                done = False
                break

        return changed

    def _old_concretize(self, tests=False, deprecation_warning=True):
        """A spec is concrete if it describes one build of a package uniquely.
        This will ensure that this spec is concrete.

        Args:
            tests (list or bool): list of packages that will need test
                dependencies, or True/False for test all/none
            deprecation_warning (bool): enable or disable the deprecation
                warning for the old concretizer

        If this spec could describe more than one version, variant, or build
        of a package, this will add constraints to make it concrete.

        Some rigorous validation and checks are also performed on the spec.
        Concretizing ensures that it is self-consistent and that it's
        consistent with requirements of its packages. See flatten() and
        normalize() for more details on this.
        """
        import spack.concretize

        # Add a warning message to inform users that the original concretizer
        # will be removed
        if deprecation_warning:
            msg = (
                "the original concretizer is currently being used.\n\tUpgrade to "
                '"clingo" at your earliest convenience. The original concretizer '
                "will be removed from Spack in a future version."
            )
            warnings.warn(msg)

        if not self.name:
            raise spack.error.SpecError("Attempting to concretize anonymous spec")

        if self._concrete:
            return

        changed = True
        force = False

        user_spec_deps = self.flat_dependencies(copy=False)
        concretizer = spack.concretize.Concretizer(self.copy())
        while changed:
            changes = (
                self.normalize(force, tests=tests, user_spec_deps=user_spec_deps),
                self._expand_virtual_packages(concretizer),
                self._concretize_helper(concretizer),
            )
            changed = any(changes)
            force = True

        visited_user_specs = set()
        for dep in self.traverse():
            visited_user_specs.add(dep.name)
            pkg_cls = spack.repo.path.get_pkg_class(dep.name)
            visited_user_specs.update(x.name for x in pkg_cls(dep).provided)

        extra = set(user_spec_deps.keys()).difference(visited_user_specs)
        if extra:
            raise InvalidDependencyError(self.name, extra)

        Spec.inject_patches_variant(self)

        for s in self.traverse():
            # TODO: Refactor this into a common method to build external specs
            # TODO: or turn external_path into a lazy property
            Spec.ensure_external_path_if_external(s)

        # assign hashes and mark concrete
        self._finalize_concretization()

        # If any spec in the DAG is deprecated, throw an error
        Spec.ensure_no_deprecated(self)

        # Update externals as needed
        for dep in self.traverse():
            if dep.external:
                dep.package.update_external_dependencies()

        # Now that the spec is concrete we should check if
        # there are declared conflicts
        #
        # TODO: this needs rethinking, as currently we can only express
        # TODO: internal configuration conflicts within one package.
        matches = []
        for x in self.traverse():
            if x.external:
                # external specs are already built, don't worry about whether
                # it's possible to build that configuration with Spack
                continue
            for conflict_spec, when_list in x.package_class.conflicts.items():
                if x.satisfies(conflict_spec, strict=True):
                    for when_spec, msg in when_list:
                        if x.satisfies(when_spec, strict=True):
                            when = when_spec.copy()
                            when.name = x.name
                            matches.append((x, conflict_spec, when, msg))
        if matches:
            raise ConflictsInSpecError(self, matches)

        # Check if we can produce an optimized binary (will throw if
        # there are declared inconsistencies)
        # No need on platform=cray because of the targeting modules
        if not self.satisfies("platform=cray"):
            self.architecture.target.optimization_flags(self.compiler)

    def _patches_assigned(self):
        """Whether patches have been assigned to this spec by the concretizer."""
        # FIXME: _patches_in_order_of_appearance is attached after concretization
        # FIXME: to store the order of patches.
        # FIXME: Probably needs to be refactored in a cleaner way.
        if "patches" not in self.variants:
            return False

        # ensure that patch state is consistent
        patch_variant = self.variants["patches"]
        assert hasattr(
            patch_variant, "_patches_in_order_of_appearance"
        ), "patches should always be assigned with a patch variant."

        return True

    @staticmethod
    def inject_patches_variant(root):
        # This dictionary will store object IDs rather than Specs as keys
        # since the Spec __hash__ will change as patches are added to them
        spec_to_patches = {}
        for s in root.traverse():
            # After concretizing, assign namespaces to anything left.
            # Note that this doesn't count as a "change".  The repository
            # configuration is constant throughout a spack run, and
            # normalize and concretize evaluate Packages using Repo.get(),
            # which respects precedence.  So, a namespace assignment isn't
            # changing how a package name would have been interpreted and
            # we can do it as late as possible to allow as much
            # compatibility across repositories as possible.
            if s.namespace is None:
                s.namespace = spack.repo.path.repo_for_pkg(s.name).namespace

            if s.concrete:
                continue

            # Add any patches from the package to the spec.
            patches = []
            for cond, patch_list in s.package_class.patches.items():
                if s.satisfies(cond, strict=True):
                    for patch in patch_list:
                        patches.append(patch)
            if patches:
                spec_to_patches[id(s)] = patches
        # Also record all patches required on dependencies by
        # depends_on(..., patch=...)
        for dspec in root.traverse_edges(deptype=all, cover="edges", root=False):
            pkg_deps = dspec.parent.package_class.dependencies
            if dspec.spec.name not in pkg_deps:
                continue

            if dspec.spec.concrete:
                continue

            patches = []
            for cond, dependency in pkg_deps[dspec.spec.name].items():
                for pcond, patch_list in dependency.patches.items():
                    if dspec.parent.satisfies(cond, strict=True) and dspec.spec.satisfies(pcond):
                        patches.extend(patch_list)
            if patches:
                all_patches = spec_to_patches.setdefault(id(dspec.spec), [])
                all_patches.extend(patches)
        for spec in root.traverse():
            if id(spec) not in spec_to_patches:
                continue

            patches = list(lang.dedupe(spec_to_patches[id(spec)]))
            mvar = spec.variants.setdefault("patches", vt.MultiValuedVariant("patches", ()))
            mvar.value = tuple(p.sha256 for p in patches)
            # FIXME: Monkey patches mvar to store patches order
            full_order_keys = list(tuple(p.ordering_key) + (p.sha256,) for p in patches)
            ordered_hashes = sorted(full_order_keys)
            tty.debug(
                "Ordered hashes [{0}]: ".format(spec.name)
                + ", ".join("/".join(str(e) for e in t) for t in ordered_hashes)
            )
            mvar._patches_in_order_of_appearance = list(t[-1] for t in ordered_hashes)

    @staticmethod
    def ensure_external_path_if_external(external_spec):
        if external_spec.external_modules and not external_spec.external_path:
            compiler = spack.compilers.compiler_for_spec(
                external_spec.compiler, external_spec.architecture
            )
            for mod in compiler.modules:
                md.load_module(mod)

            # Get the path from the module the package can override the default
            # (this is mostly needed for Cray)
            pkg_cls = spack.repo.path.get_pkg_class(external_spec.name)
            package = pkg_cls(external_spec)
            external_spec.external_path = getattr(
                package, "external_prefix", md.path_from_modules(external_spec.external_modules)
            )

    @staticmethod
    def ensure_no_deprecated(root):
        """Raise if a deprecated spec is in the dag.

        Args:
            root (Spec): root spec to be analyzed

        Raises:
            SpecDeprecatedError: if any deprecated spec is found
        """
        deprecated = []
        with spack.store.db.read_transaction():
            for x in root.traverse():
                _, rec = spack.store.db.query_by_spec_hash(x.dag_hash())
                if rec and rec.deprecated_for:
                    deprecated.append(rec)
        if deprecated:
            msg = "\n    The following specs have been deprecated"
            msg += " in favor of specs with the hashes shown:\n"
            for rec in deprecated:
                msg += "        %s  --> %s\n" % (rec.spec, rec.deprecated_for)
            msg += "\n"
            msg += "    For each package listed, choose another spec\n"
            raise SpecDeprecatedError(msg)

    def _new_concretize(self, tests=False):
        import spack.solver.asp

        if not self.name:
            raise spack.error.SpecError("Spec has no name; cannot concretize an anonymous spec")

        if self._concrete:
            return

        solver = spack.solver.asp.Solver()
        result = solver.solve([self], tests=tests)
        result.raise_if_unsat()

        # take the best answer
        opt, i, answer = min(result.answers)
        name = self.name
        # TODO: Consolidate this code with similar code in solve.py
        if self.virtual:
            providers = [spec.name for spec in answer.values() if spec.package.provides(name)]
            name = providers[0]

        assert name in answer

        concretized = answer[name]
        self._dup(concretized)

    def concretize(self, tests=False):
        """Concretize the current spec.

        Args:
            tests (bool or list): if False disregard 'test' dependencies,
                if a list of names activate them for the packages in the list,
                if True activate 'test' dependencies for all packages.
        """
        if spack.config.get("config:concretizer", "clingo") == "clingo":
            self._new_concretize(tests)
        else:
            self._old_concretize(tests)

    def _mark_root_concrete(self, value=True):
        """Mark just this spec (not dependencies) concrete."""
        if (not value) and self.concrete and self.installed:
            return
        self._normal = value
        self._concrete = value

    def _mark_concrete(self, value=True):
        """Mark this spec and its dependencies as concrete.

        Only for internal use -- client code should use "concretize"
        unless there is a need to force a spec to be concrete.
        """
        # if set to false, clear out all hashes (set to None or remove attr)
        # may need to change references to respect None
        for s in self.traverse():
            if (not value) and s.concrete and s.installed:
                continue
            elif not value:
                s.clear_cached_hashes()
            s._mark_root_concrete(value)

    def _finalize_concretization(self):
        """Assign hashes to this spec, and mark it concrete.

        There are special semantics to consider for `package_hash`, because we can't
        call it on *already* concrete specs, but we need to assign it *at concretization
        time* to just-concretized specs. So, the concretizer must assign the package
        hash *before* marking their specs concrete (so that we know which specs were
        already concrete before this latest concretization).

        `dag_hash` is also tricky, since it cannot compute `package_hash()` lazily.
        Because `package_hash` needs to be assigned *at concretization time*,
        `to_node_dict()` can't just assume that it can compute `package_hash` itself
        -- it needs to either see or not see a `_package_hash` attribute.

        Rules of thumb for `package_hash`:
          1. Old-style concrete specs from *before* `dag_hash` included `package_hash`
             will not have a `_package_hash` attribute at all.
          2. New-style concrete specs will have a `_package_hash` assigned at
             concretization time.
          3. Abstract specs will not have a `_package_hash` attribute at all.

        """
        for spec in self.traverse():
            # Already concrete specs either already have a package hash (new dag_hash())
            # or they never will b/c we can't know it (old dag_hash()). Skip them.
            #
            # We only assign package hash to not-yet-concrete specs, for which we know
            # we can compute the hash.
            if not spec.concrete:
                # we need force=True here because package hash assignment has to happen
                # before we mark concrete, so that we know what was *already* concrete.
                spec._cached_hash(ht.package_hash, force=True)

                # keep this check here to ensure package hash is saved
                assert getattr(spec, ht.package_hash.attr)

        # Mark everything in the spec as concrete
        self._mark_concrete()

        # Assign dag_hash (this *could* be done lazily, but it's assigned anyway in
        # ensure_no_deprecated, and it's clearer to see explicitly where it happens).
        # Any specs that were concrete before finalization will already have a cached
        # DAG hash.
        for spec in self.traverse():
            spec._cached_hash(ht.dag_hash)

    def concretized(self, tests=False):
        """This is a non-destructive version of concretize().

        First clones, then returns a concrete version of this package
        without modifying this package.

        Args:
            tests (bool or list): if False disregard 'test' dependencies,
                if a list of names activate them for the packages in the list,
                if True activate 'test' dependencies for all packages.
        """
        clone = self.copy()
        clone.concretize(tests=tests)
        return clone

    def flat_dependencies(self, **kwargs):
        """Return a DependencyMap containing all of this spec's
        dependencies with their constraints merged.

        If copy is True, returns merged copies of its dependencies
        without modifying the spec it's called on.

        If copy is False, clears this spec's dependencies and
        returns them. This disconnects all dependency links including
        transitive dependencies, except for concrete specs: if a spec
        is concrete it will not be disconnected from its dependencies
        (although a non-concrete spec with concrete dependencies will
        be disconnected from those dependencies).
        """
        copy = kwargs.get("copy", True)

        flat_deps = {}
        try:
            deptree = self.traverse(root=False)
            for spec in deptree:

                if spec.name not in flat_deps:
                    if copy:
                        spec = spec.copy(deps=False)
                    flat_deps[spec.name] = spec
                else:
                    flat_deps[spec.name].constrain(spec)

            if not copy:
                for spec in flat_deps.values():
                    if not spec.concrete:
                        spec.clear_edges()
                self.clear_dependencies()

            return flat_deps

        except spack.error.UnsatisfiableSpecError as e:
            # Here, the DAG contains two instances of the same package
            # with inconsistent constraints.  Users cannot produce
            # inconsistent specs like this on the command line: the
            # parser doesn't allow it. Spack must be broken!
            raise InconsistentSpecError("Invalid Spec DAG: %s" % e.message) from e

    def index(self, deptype="all"):
        """Return a dictionary that points to all the dependencies in this
        spec.
        """
        dm = collections.defaultdict(list)
        for spec in self.traverse(deptype=deptype):
            dm[spec.name].append(spec)
        return dm

    def _evaluate_dependency_conditions(self, name):
        """Evaluate all the conditions on a dependency with this name.

        Args:
            name (str): name of dependency to evaluate conditions on.

        Returns:
            (Dependency): new Dependency object combining all constraints.

        If the package depends on <name> in the current spec
        configuration, return the constrained dependency and
        corresponding dependency types.

        If no conditions are True (and we don't depend on it), return
        ``(None, None)``.
        """
        conditions = self.package_class.dependencies[name]

        vt.substitute_abstract_variants(self)
        # evaluate when specs to figure out constraints on the dependency.
        dep = None
        for when_spec, dependency in conditions.items():
            if self.satisfies(when_spec, strict=True):
                if dep is None:
                    dep = dp.Dependency(self.name, Spec(name), type=())
                try:
                    dep.merge(dependency)
                except spack.error.UnsatisfiableSpecError as e:
                    e.message = (
                        "Conflicting conditional dependencies for spec"
                        "\n\n\t{0}\n\n"
                        "Cannot merge constraint"
                        "\n\n\t{1}\n\n"
                        "into"
                        "\n\n\t{2}".format(self, dependency.spec, dep.spec)
                    )
                    raise e

        return dep

    def _find_provider(self, vdep, provider_index):
        """Find provider for a virtual spec in the provider index.
        Raise an exception if there is a conflicting virtual
        dependency already in this spec.
        """
        assert spack.repo.path.is_virtual_safe(vdep.name), vdep

        # note that this defensively copies.
        providers = provider_index.providers_for(vdep)

        # If there is a provider for the vpkg, then use that instead of
        # the virtual package.
        if providers:
            # Remove duplicate providers that can concretize to the same
            # result.
            for provider in providers:
                for spec in providers:
                    if spec is not provider and provider.satisfies(spec):
                        providers.remove(spec)
            # Can't have multiple providers for the same thing in one spec.
            if len(providers) > 1:
                raise MultipleProviderError(vdep, providers)
            return providers[0]
        else:
            # The user might have required something insufficient for
            # pkg_dep -- so we'll get a conflict.  e.g., user asked for
            # mpi@:1.1 but some package required mpi@2.1:.
            required = provider_index.providers_for(vdep.name)
            if len(required) > 1:
                raise MultipleProviderError(vdep, required)
            elif required:
                raise UnsatisfiableProviderSpecError(required[0], vdep)

    def _merge_dependency(self, dependency, visited, spec_deps, provider_index, tests):
        """Merge dependency information from a Package into this Spec.

        Args:
            dependency (Dependency): dependency metadata from a package;
                this is typically the result of merging *all* matching
                dependency constraints from the package.
            visited (set): set of dependency nodes already visited by
                ``normalize()``.
            spec_deps (dict): ``dict`` of all dependencies from the spec
                being normalized.
            provider_index (dict): ``provider_index`` of virtual dep
                providers in the ``Spec`` as normalized so far.

        NOTE: Caller should assume that this routine owns the
        ``dependency`` parameter, i.e., it needs to be a copy of any
        internal structures.

        This is the core of ``normalize()``.  There are some basic steps:

          * If dep is virtual, evaluate whether it corresponds to an
            existing concrete dependency, and merge if so.

          * If it's real and it provides some virtual dep, see if it provides
            what some virtual dependency wants and merge if so.

          * Finally, if none of the above, merge dependency and its
            constraints into this spec.

        This method returns True if the spec was changed, False otherwise.

        """
        changed = False
        dep = dependency.spec

        # If it's a virtual dependency, try to find an existing
        # provider in the spec, and merge that.
        if spack.repo.path.is_virtual_safe(dep.name):
            visited.add(dep.name)
            provider = self._find_provider(dep, provider_index)
            if provider:
                dep = provider
        else:
            index = spack.provider_index.ProviderIndex(
                repository=spack.repo.path, specs=[dep], restrict=True
            )
            items = list(spec_deps.items())
            for name, vspec in items:
                if not spack.repo.path.is_virtual_safe(vspec.name):
                    continue

                if index.providers_for(vspec):
                    vspec._replace_with(dep)
                    del spec_deps[vspec.name]
                    changed = True
                else:
                    required = index.providers_for(vspec.name)
                    if required:
                        raise UnsatisfiableProviderSpecError(required[0], dep)
            provider_index.update(dep)

        # If the spec isn't already in the set of dependencies, add it.
        # Note: dep is always owned by this method. If it's from the
        # caller, it's a copy from _evaluate_dependency_conditions. If it
        # comes from a vdep, it's a defensive copy from _find_provider.
        if dep.name not in spec_deps:
            if self.concrete:
                return False

            spec_deps[dep.name] = dep
            changed = True
        else:
            # merge package/vdep information into spec
            try:
                tty.debug("{0} applying constraint {1}".format(self.name, str(dep)))
                changed |= spec_deps[dep.name].constrain(dep)
            except spack.error.UnsatisfiableSpecError as e:
                fmt = "An unsatisfiable {0}".format(e.constraint_type)
                fmt += " constraint has been detected for spec:"
                fmt += "\n\n{0}\n\n".format(spec_deps[dep.name].tree(indent=4))
                fmt += "while trying to concretize the partial spec:"
                fmt += "\n\n{0}\n\n".format(self.tree(indent=4))
                fmt += "{0} requires {1} {2} {3}, but spec asked for {4}"

                e.message = fmt.format(
                    self.name, dep.name, e.constraint_type, e.required, e.provided
                )

                raise

        # Add merged spec to my deps and recurse
        spec_dependency = spec_deps[dep.name]
        if dep.name not in self._dependencies:
            self._add_dependency(spec_dependency, dependency.type)

        changed |= spec_dependency._normalize_helper(visited, spec_deps, provider_index, tests)
        return changed

    def _normalize_helper(self, visited, spec_deps, provider_index, tests):
        """Recursive helper function for _normalize."""
        if self.name in visited:
            return False
        visited.add(self.name)

        # If we descend into a virtual spec, there's nothing more
        # to normalize.  Concretize will finish resolving it later.
        if self.virtual or self.external:
            return False

        # Avoid recursively adding constraints for already-installed packages:
        # these may include build dependencies which are not needed for this
        # install (since this package is already installed).
        if self.concrete and self.installed:
            return False

        # Combine constraints from package deps with constraints from
        # the spec, until nothing changes.
        any_change = False
        changed = True

        while changed:
            changed = False
            for dep_name in self.package_class.dependencies:
                # Do we depend on dep_name?  If so pkg_dep is not None.
                dep = self._evaluate_dependency_conditions(dep_name)

                # If dep is a needed dependency, merge it.
                if dep:
                    merge = (
                        # caller requested test dependencies
                        tests is True
                        or (tests and self.name in tests)
                        or
                        # this is not a test-only dependency
                        dep.type - set(["test"])
                    )

                    if merge:
                        changed |= self._merge_dependency(
                            dep, visited, spec_deps, provider_index, tests
                        )
            any_change |= changed

        return any_change

    def normalize(self, force=False, tests=False, user_spec_deps=None):
        """When specs are parsed, any dependencies specified are hanging off
        the root, and ONLY the ones that were explicitly provided are there.
        Normalization turns a partial flat spec into a DAG, where:

        1. Known dependencies of the root package are in the DAG.
        2. Each node's dependencies dict only contains its known direct
           deps.
        3. There is only ONE unique spec for each package in the DAG.

           * This includes virtual packages.  If there a non-virtual
             package that provides a virtual package that is in the spec,
             then we replace the virtual package with the non-virtual one.

        TODO: normalize should probably implement some form of cycle
        detection, to ensure that the spec is actually a DAG.
        """
        if not self.name:
            raise spack.error.SpecError("Attempting to normalize anonymous spec")

        # Set _normal and _concrete to False when forced
        if force and not self._concrete:
            self._normal = False

        if self._normal:
            return False

        # Ensure first that all packages & compilers in the DAG exist.
        self.validate_or_raise()
        # Clear the DAG and collect all dependencies in the DAG, which will be
        # reapplied as constraints. All dependencies collected this way will
        # have been created by a previous execution of 'normalize'.
        # A dependency extracted here will only be reintegrated if it is
        # discovered to apply according to _normalize_helper, so
        # user-specified dependencies are recorded separately in case they
        # refer to specs which take several normalization passes to
        # materialize.
        all_spec_deps = self.flat_dependencies(copy=False)

        if user_spec_deps:
            for name, spec in user_spec_deps.items():
                if not name:
                    msg = "Attempted to normalize anonymous dependency spec"
                    msg += " %s" % spec
                    raise InvalidSpecDetected(msg)
                if name not in all_spec_deps:
                    all_spec_deps[name] = spec
                else:
                    all_spec_deps[name].constrain(spec)

        # Initialize index of virtual dependency providers if
        # concretize didn't pass us one already
        provider_index = spack.provider_index.ProviderIndex(
            repository=spack.repo.path, specs=[s for s in all_spec_deps.values()], restrict=True
        )

        # traverse the package DAG and fill out dependencies according
        # to package files & their 'when' specs
        visited = set()

        any_change = self._normalize_helper(visited, all_spec_deps, provider_index, tests)

        # Mark the spec as normal once done.
        self._normal = True
        return any_change

    def normalized(self):
        """
        Return a normalized copy of this spec without modifying this spec.
        """
        clone = self.copy()
        clone.normalize()
        return clone

    def validate_or_raise(self):
        """Checks that names and values in this spec are real. If they're not,
        it will raise an appropriate exception.
        """
        # FIXME: this function should be lazy, and collect all the errors
        # FIXME: before raising the exceptions, instead of being greedy and
        # FIXME: raise just the first one encountered
        for spec in self.traverse():
            # raise an UnknownPackageError if the spec's package isn't real.
            if (not spec.virtual) and spec.name:
                spack.repo.path.get_pkg_class(spec.fullname)

            # validate compiler in addition to the package name.
            if spec.compiler:
                if not spack.compilers.supported(spec.compiler):
                    raise UnsupportedCompilerError(spec.compiler.name)

            # Ensure correctness of variants (if the spec is not virtual)
            if not spec.virtual:
                Spec.ensure_valid_variants(spec)
                vt.substitute_abstract_variants(spec)

    @staticmethod
    def ensure_valid_variants(spec):
        """Ensures that the variant attached to a spec are valid.

        Args:
            spec (Spec): spec to be analyzed

        Raises:
            spack.variant.UnknownVariantError: on the first unknown variant found
        """
        # concrete variants are always valid
        if spec.concrete:
            return

        pkg_cls = spec.package_class
        pkg_variants = pkg_cls.variants
        # reserved names are variants that may be set on any package
        # but are not necessarily recorded by the package's class
        not_existing = set(spec.variants) - (
            set(pkg_variants) | set(spack.directives.reserved_names)
        )
        if not_existing:
            raise vt.UnknownVariantError(spec, not_existing)

    def update_variant_validate(self, variant_name, values):
        """If it is not already there, adds the variant named
        `variant_name` to the spec `spec` based on the definition
        contained in the package metadata. Validates the variant and
        values before returning.

        Used to add values to a variant without being sensitive to the
        variant being single or multi-valued. If the variant already
        exists on the spec it is assumed to be multi-valued and the
        values are appended.

        Args:
           variant_name: the name of the variant to add or append to
           values: the value or values (as a tuple) to add/append
                   to the variant
        """
        if not isinstance(values, tuple):
            values = (values,)

        pkg_variant, _ = self.package_class.variants[variant_name]

        for value in values:
            if self.variants.get(variant_name):
                msg = (
                    "Cannot append a value to a single-valued " "variant with an already set value"
                )
                assert pkg_variant.multi, msg
                self.variants[variant_name].append(value)
            else:
                variant = pkg_variant.make_variant(value)
                self.variants[variant_name] = variant

        pkg_cls = spack.repo.path.get_pkg_class(self.name)
        pkg_variant.validate_or_raise(self.variants[variant_name], pkg_cls)

    def constrain(self, other, deps=True):
        """Merge the constraints of other with self.

        Returns True if the spec changed as a result, False if not.
        """
        # If we are trying to constrain a concrete spec, either the spec
        # already satisfies the constraint (and the method returns False)
        # or it raises an exception
        if self.concrete:
            if self.satisfies(other):
                return False
            else:
                raise spack.error.UnsatisfiableSpecError(self, other, "constrain a concrete spec")

        other = self._autospec(other)

        if not (self.name == other.name or (not self.name) or (not other.name)):
            raise UnsatisfiableSpecNameError(self.name, other.name)

        if (
            other.namespace is not None
            and self.namespace is not None
            and other.namespace != self.namespace
        ):
            raise UnsatisfiableSpecNameError(self.fullname, other.fullname)

        if not self.versions.overlaps(other.versions):
            raise UnsatisfiableVersionSpecError(self.versions, other.versions)

        for v in [x for x in other.variants if x in self.variants]:
            if not self.variants[v].compatible(other.variants[v]):
                raise vt.UnsatisfiableVariantSpecError(self.variants[v], other.variants[v])

        # TODO: Check out the logic here
        sarch, oarch = self.architecture, other.architecture
        if sarch is not None and oarch is not None:
            if sarch.platform is not None and oarch.platform is not None:
                if sarch.platform != oarch.platform:
                    raise UnsatisfiableArchitectureSpecError(sarch, oarch)
            if sarch.os is not None and oarch.os is not None:
                if sarch.os != oarch.os:
                    raise UnsatisfiableArchitectureSpecError(sarch, oarch)
            if sarch.target is not None and oarch.target is not None:
                if sarch.target != oarch.target:
                    raise UnsatisfiableArchitectureSpecError(sarch, oarch)

        changed = False

        if not self.name and other.name:
            self.name = other.name
            changed = True

        if not self.namespace and other.namespace:
            self.namespace = other.namespace
            changed = True

        if self.compiler is not None and other.compiler is not None:
            changed |= self.compiler.constrain(other.compiler)
        elif self.compiler is None:
            changed |= self.compiler != other.compiler
            self.compiler = other.compiler

        changed |= self.versions.intersect(other.versions)
        changed |= self.variants.constrain(other.variants)

        changed |= self.compiler_flags.constrain(other.compiler_flags)

        old = str(self.architecture)
        sarch, oarch = self.architecture, other.architecture
        if sarch is None or other.architecture is None:
            self.architecture = sarch or oarch
        else:
            if sarch.platform is None or oarch.platform is None:
                self.architecture.platform = sarch.platform or oarch.platform
            if sarch.os is None or oarch.os is None:
                sarch.os = sarch.os or oarch.os
            if sarch.target is None or oarch.target is None:
                sarch.target = sarch.target or oarch.target
        changed |= str(self.architecture) != old

        if deps:
            changed |= self._constrain_dependencies(other)

        return changed

    def _constrain_dependencies(self, other):
        """Apply constraints of other spec's dependencies to this spec."""
        other = self._autospec(other)

        if not other._dependencies:
            return False

        # TODO: might want more detail than this, e.g. specific deps
        # in violation. if this becomes a priority get rid of this
        # check and be more specific about what's wrong.
        if not other.satisfies_dependencies(self):
            raise UnsatisfiableDependencySpecError(other, self)

        if any(not d.name for d in other.traverse(root=False)):
            raise UnconstrainableDependencySpecError(other)

        # Handle common first-order constraints directly
        changed = False
        for name in self.common_dependencies(other):
            changed |= self[name].constrain(other[name], deps=False)
            if name in self._dependencies:
                # WARNING: This function is an implementation detail of the
                # WARNING: original concretizer. Since with that greedy
                # WARNING: algorithm we don't allow multiple nodes from
                # WARNING: the same package in a DAG, here we hard-code
                # WARNING: using index 0 i.e. we assume that we have only
                # WARNING: one edge from package "name"
                edges_from_name = self._dependencies[name]
                changed |= edges_from_name[0].update_deptypes(
                    other._dependencies[name][0].deptypes
                )

        # Update with additional constraints from other spec
        # operate on direct dependencies only, because a concrete dep
        # represented by hash may have structure that needs to be preserved
        for name in other.direct_dep_difference(self):
            dep_spec_copy = other._get_dependency(name)
            dep_copy = dep_spec_copy.spec
            deptypes = dep_spec_copy.deptypes
            self._add_dependency(dep_copy.copy(), deptypes)
            changed = True

        return changed

    def common_dependencies(self, other):
        """Return names of dependencies that self an other have in common."""
        common = set(s.name for s in self.traverse(root=False))
        common.intersection_update(s.name for s in other.traverse(root=False))
        return common

    def constrained(self, other, deps=True):
        """Return a constrained copy without modifying this spec."""
        clone = self.copy(deps=deps)
        clone.constrain(other, deps)
        return clone

    def direct_dep_difference(self, other):
        """Returns dependencies in self that are not in other."""
        mine = set(dname for dname in self._dependencies)
        mine.difference_update(dname for dname in other._dependencies)
        return mine

    def _autospec(self, spec_like):
        """
        Used to convert arguments to specs.  If spec_like is a spec, returns
        it.  If it's a string, tries to parse a string.  If that fails, tries
        to parse a local spec from it (i.e. name is assumed to be self's name).
        """
        if isinstance(spec_like, Spec):
            return spec_like
        return Spec(spec_like)

    def satisfies(self, other, deps=True, strict=False, strict_deps=False):
        """Determine if this spec satisfies all constraints of another.

        There are two senses for satisfies:

          * `loose` (default): the absence of a constraint in self
            implies that it *could* be satisfied by other, so we only
            check that there are no conflicts with other for
            constraints that this spec actually has.

          * `strict`: strict means that we *must* meet all the
            constraints specified on other.
        """

        other = self._autospec(other)

        # The only way to satisfy a concrete spec is to match its hash exactly.
        if other.concrete:
            return self.concrete and self.dag_hash() == other.dag_hash()

        # If the names are different, we need to consider virtuals
        if (
            self.name != other.name
            and self.name
            and other.name
            and not fnmatch.fnmatchcase(self.name, other.name)
        ):
            # A concrete provider can satisfy a virtual dependency.
            if not self.virtual and other.virtual:
                try:
                    # Here we might get an abstract spec
                    pkg_cls = spack.repo.path.get_pkg_class(self.fullname)
                    pkg = pkg_cls(self)
                except spack.repo.UnknownEntityError:
                    # If we can't get package info on this spec, don't treat
                    # it as a provider of this vdep.
                    return False

                if pkg.provides(other.name):
                    for provided, when_specs in pkg.provided.items():
                        if any(
                            self.satisfies(when, deps=False, strict=strict) for when in when_specs
                        ):
                            if provided.satisfies(other):
                                return True
            return False

        # namespaces either match, or other doesn't require one.
        if (
            other.namespace is not None
            and self.namespace is not None
            and self.namespace != other.namespace
        ):
            return False
        if self.versions and other.versions:
            if not self.versions.satisfies(other.versions, strict=strict):
                return False
        elif strict and (self.versions or other.versions):
            return False

        # None indicates no constraints when not strict.
        if self.compiler and other.compiler:
            if not self.compiler.satisfies(other.compiler, strict=strict):
                return False
        elif strict and (other.compiler and not self.compiler):
            return False

        var_strict = strict
        if (not self.name) or (not other.name):
            var_strict = True
        if not self.variants.satisfies(other.variants, strict=var_strict):
            return False

        # Architecture satisfaction is currently just string equality.
        # If not strict, None means unconstrained.
        if self.architecture and other.architecture:
            if not self.architecture.satisfies(other.architecture, strict):
                return False
        elif strict and (other.architecture and not self.architecture):
            return False

        if not self.compiler_flags.satisfies(other.compiler_flags, strict=strict):
            return False

        # If we need to descend into dependencies, do it, otherwise we're done.
        if deps:
            deps_strict = strict
            if self._concrete and not other.name:
                # We're dealing with existing specs
                deps_strict = True
            return self.satisfies_dependencies(other, strict=deps_strict)
        else:
            return True

    def satisfies_dependencies(self, other, strict=False):
        """
        This checks constraints on common dependencies against each other.
        """
        other = self._autospec(other)

        # If there are no constraints to satisfy, we're done.
        if not other._dependencies:
            return True

        if strict:
            # if we have no dependencies, we can't satisfy any constraints.
            if not self._dependencies:
                return False

            # use list to prevent double-iteration
            selfdeps = list(self.traverse(root=False))
            otherdeps = list(other.traverse(root=False))
            if not all(any(d.satisfies(dep, strict=True) for d in selfdeps) for dep in otherdeps):
                return False

        elif not self._dependencies:
            # if not strict, this spec *could* eventually satisfy the
            # constraints on other.
            return True

        # Handle first-order constraints directly
        for name in self.common_dependencies(other):
            if not self[name].satisfies(other[name], deps=False):
                return False

        # For virtual dependencies, we need to dig a little deeper.
        self_index = spack.provider_index.ProviderIndex(
            repository=spack.repo.path, specs=self.traverse(), restrict=True
        )
        other_index = spack.provider_index.ProviderIndex(
            repository=spack.repo.path, specs=other.traverse(), restrict=True
        )

        # This handles cases where there are already providers for both vpkgs
        if not self_index.satisfies(other_index):
            return False

        # These two loops handle cases where there is an overly restrictive
        # vpkg in one spec for a provider in the other (e.g., mpi@3: is not
        # compatible with mpich2)
        for spec in self.virtual_dependencies():
            if spec.name in other_index and not other_index.providers_for(spec):
                return False

        for spec in other.virtual_dependencies():
            if spec.name in self_index and not self_index.providers_for(spec):
                return False

        return True

    def virtual_dependencies(self):
        """Return list of any virtual deps in this spec."""
        return [spec for spec in self.traverse() if spec.virtual]

    @property  # type: ignore[misc] # decorated prop not supported in mypy
    def patches(self):
        """Return patch objects for any patch sha256 sums on this Spec.

        This is for use after concretization to iterate over any patches
        associated with this spec.

        TODO: this only checks in the package; it doesn't resurrect old
        patches from install directories, but it probably should.
        """
        if not hasattr(self, "_patches"):
            self._patches = []

            # translate patch sha256sums to patch objects by consulting the index
            if self._patches_assigned():
                for sha256 in self.variants["patches"]._patches_in_order_of_appearance:
                    index = spack.repo.path.patch_index
                    pkg_cls = spack.repo.path.get_pkg_class(self.name)
                    patch = index.patch_for_package(sha256, pkg_cls)
                    self._patches.append(patch)

        return self._patches

    def _dup(self, other, deps=True, cleardeps=True):
        """Copy the spec other into self.  This is an overwriting
        copy. It does not copy any dependents (parents), but by default
        copies dependencies.

        To duplicate an entire DAG, call _dup() on the root of the DAG.

        Args:
            other (Spec): spec to be copied onto ``self``
            deps (bool or Sequence): if True copies all the dependencies. If
                False copies None. If a sequence of dependency types copy
                only those types.
            cleardeps (bool): if True clears the dependencies of ``self``,
                before possibly copying the dependencies of ``other`` onto
                ``self``

        Returns:
            True if ``self`` changed because of the copy operation,
            False otherwise.

        """
        # We don't count dependencies as changes here
        changed = True
        if hasattr(self, "name"):
            changed = (
                self.name != other.name
                and self.versions != other.versions
                and self.architecture != other.architecture
                and self.compiler != other.compiler
                and self.variants != other.variants
                and self._normal != other._normal
                and self.concrete != other.concrete
                and self.external_path != other.external_path
                and self.external_modules != other.external_modules
                and self.compiler_flags != other.compiler_flags
            )

        self._package = None

        # Local node attributes get copied first.
        self.name = other.name
        self.versions = other.versions.copy()
        self.architecture = other.architecture.copy() if other.architecture else None
        self.compiler = other.compiler.copy() if other.compiler else None
        if cleardeps:
            self._dependents = _EdgeMap(store_by=EdgeDirection.parent)
            self._dependencies = _EdgeMap(store_by=EdgeDirection.child)
        self.compiler_flags = other.compiler_flags.copy()
        self.compiler_flags.spec = self
        self.variants = other.variants.copy()
        self._build_spec = other._build_spec

        # FIXME: we manage _patches_in_order_of_appearance specially here
        # to keep it from leaking out of spec.py, but we should figure
        # out how to handle it more elegantly in the Variant classes.
        for k, v in other.variants.items():
            patches = getattr(v, "_patches_in_order_of_appearance", None)
            if patches:
                self.variants[k]._patches_in_order_of_appearance = patches

        self.variants.spec = self
        self.external_path = other.external_path
        self.external_modules = other.external_modules
        self.extra_attributes = other.extra_attributes
        self.namespace = other.namespace

        # If we copy dependencies, preserve DAG structure in the new spec
        if deps:
            # If caller restricted deptypes to be copied, adjust that here.
            # By default, just copy all deptypes
            deptypes = dp.all_deptypes
            if isinstance(deps, (tuple, list)):
                deptypes = deps
            self._dup_deps(other, deptypes)

        self._concrete = other._concrete

        if self._concrete:
            self._dunder_hash = other._dunder_hash
            self._normal = other._normal
            for h in ht.hashes:
                setattr(self, h.attr, getattr(other, h.attr, None))
        else:
            self._dunder_hash = None
            # Note, we could use other._normal if we are copying all deps, but
            # always set it False here to avoid the complexity of checking
            self._normal = False
            for h in ht.hashes:
                setattr(self, h.attr, None)

        return changed

    def _dup_deps(self, other, deptypes):
        def spid(spec):
            return id(spec)

        new_specs = {spid(other): self}
        for edge in other.traverse_edges(cover="edges", root=False):
            if edge.deptypes and not any(d in deptypes for d in edge.deptypes):
                continue

            if spid(edge.parent) not in new_specs:
                new_specs[spid(edge.parent)] = edge.parent.copy(deps=False)

            if spid(edge.spec) not in new_specs:
                new_specs[spid(edge.spec)] = edge.spec.copy(deps=False)

            new_specs[spid(edge.parent)].add_dependency_edge(
                new_specs[spid(edge.spec)], edge.deptypes
            )

    def copy(self, deps=True, **kwargs):
        """Make a copy of this spec.

        Args:
            deps (bool or tuple): Defaults to True. If boolean, controls
                whether dependencies are copied (copied if True). If a
                tuple is provided, *only* dependencies of types matching
                those in the tuple are copied.
            kwargs: additional arguments for internal use (passed to ``_dup``).

        Returns:
            A copy of this spec.

        Examples:
            Deep copy with dependencies::

                spec.copy()
                spec.copy(deps=True)

            Shallow copy (no dependencies)::

                spec.copy(deps=False)

            Only build and run dependencies::

                deps=('build', 'run'):

        """
        clone = Spec.__new__(Spec)
        clone._dup(self, deps=deps, **kwargs)
        return clone

    @property
    def version(self):
        if not self.versions.concrete:
            raise spack.error.SpecError("Spec version is not concrete: " + str(self))
        return self.versions[0]

    def __getitem__(self, name):
        """Get a dependency from the spec by its name. This call implicitly
        sets a query state in the package being retrieved. The behavior of
        packages may be influenced by additional query parameters that are
        passed after a colon symbol.

        Note that if a virtual package is queried a copy of the Spec is
        returned while for non-virtual a reference is returned.
        """
        query_parameters = name.split(":")
        if len(query_parameters) > 2:
            msg = "key has more than one ':' symbol."
            msg += " At most one is admitted."
            raise KeyError(msg)

        name, query_parameters = query_parameters[0], query_parameters[1:]
        if query_parameters:
            # We have extra query parameters, which are comma separated
            # values
            csv = query_parameters.pop().strip()
            query_parameters = re.split(r"\s*,\s*", csv)

        # In some cases a package appears multiple times in the same DAG for *distinct*
        # specs. For example, a build-type dependency may itself depend on a package
        # the current spec depends on, but their specs may differ. Therefore we iterate
        # in an order here that prioritizes the build, test and runtime dependencies;
        # only when we don't find the package do we consider the full DAG.
        order = lambda: itertools.chain(
            self.traverse(deptype="link"),
            self.dependencies(deptype=("build", "run", "test")),
            self.traverse(),  # fall back to a full search
        )

        try:
            value = next(
                itertools.chain(
                    # Regular specs
                    (x for x in order() if x.name == name),
                    (x for x in order() if (not x.virtual) and x.package.provides(name)),
                )
            )
        except StopIteration:
            raise KeyError("No spec with name %s in %s" % (name, self))

        if self._concrete:
            return SpecBuildInterface(value, name, query_parameters)

        return value

    def __contains__(self, spec):
        """True if this spec or some dependency satisfies the spec.

        Note: If ``spec`` is anonymous, we ONLY check whether the root
        satisfies it, NOT dependencies.  This is because most anonymous
        specs (e.g., ``@1.2``) don't make sense when applied across an
        entire DAG -- we limit them to the root.

        """
        spec = self._autospec(spec)

        # if anonymous or same name, we only have to look at the root
        if not spec.name or spec.name == self.name:
            return self.satisfies(spec)
        else:
            return any(s.satisfies(spec) for s in self.traverse(root=False))

    def eq_dag(self, other, deptypes=True, vs=None, vo=None):
        """True if the full dependency DAGs of specs are equal."""
        if vs is None:
            vs = set()
        if vo is None:
            vo = set()

        vs.add(id(self))
        vo.add(id(other))

        if not self.eq_node(other):
            return False

        if len(self._dependencies) != len(other._dependencies):
            return False

        ssorted = [self._dependencies[name] for name in sorted(self._dependencies)]
        osorted = [other._dependencies[name] for name in sorted(other._dependencies)]
        for s_dspec, o_dspec in zip(
            itertools.chain.from_iterable(ssorted), itertools.chain.from_iterable(osorted)
        ):
            if deptypes and s_dspec.deptypes != o_dspec.deptypes:
                return False

            s, o = s_dspec.spec, o_dspec.spec
            visited_s = id(s) in vs
            visited_o = id(o) in vo

            # Check for duplicate or non-equal dependencies
            if visited_s != visited_o:
                return False

            # Skip visited nodes
            if visited_s or visited_o:
                continue

            # Recursive check for equality
            if not s.eq_dag(o, deptypes, vs, vo):
                return False

        return True

    def _cmp_node(self):
        """Yield comparable elements of just *this node* and not its deps."""
        yield self.name
        yield self.namespace
        yield self.versions
        yield self.variants
        yield self.compiler
        yield self.compiler_flags
        yield self.architecture

        # this is not present on older specs
        yield getattr(self, "_package_hash", None)

    def eq_node(self, other):
        """Equality with another spec, not including dependencies."""
        return (other is not None) and lang.lazy_eq(self._cmp_node, other._cmp_node)

    def _cmp_iter(self):
        """Lazily yield components of self for comparison."""
        for item in self._cmp_node():
            yield item

        # This needs to be in _cmp_iter so that no specs with different process hashes
        # are considered the same by `__hash__` or `__eq__`.
        #
        # TODO: We should eventually unify the `_cmp_*` methods with `to_node_dict` so
        # TODO: there aren't two sources of truth, but this needs some thought, since
        # TODO: they exist for speed.  We should benchmark whether it's really worth
        # TODO: having two types of hashing now that we use `json` instead of `yaml` for
        # TODO: spec hashing.
        yield self.process_hash() if self.concrete else None

        def deps():
            for dep in sorted(itertools.chain.from_iterable(self._dependencies.values())):
                yield dep.spec.name
                yield tuple(sorted(dep.deptypes))
                yield hash(dep.spec)

        yield deps

    def colorized(self):
        return colorize_spec(self)

    def format(self, format_string=default_format, **kwargs):
        r"""Prints out particular pieces of a spec, depending on what is
        in the format string.

        Using the ``{attribute}`` syntax, any field of the spec can be
        selected.  Those attributes can be recursive. For example,
        ``s.format({compiler.version})`` will print the version of the
        compiler.

        Commonly used attributes of the Spec for format strings include::

            name
            version
            compiler
            compiler.name
            compiler.version
            compiler_flags
            variants
            architecture
            architecture.platform
            architecture.os
            architecture.target
            prefix

        Some additional special-case properties can be added::

            hash[:len]    The DAG hash with optional length argument
            spack_root    The spack root directory
            spack_install The spack install directory

        The ``^`` sigil can be used to access dependencies by name.
        ``s.format({^mpi.name})`` will print the name of the MPI
        implementation in the spec.

        The ``@``, ``%``, ``arch=``, and ``/`` sigils
        can be used to include the sigil with the printed
        string. These sigils may only be used with the appropriate
        attributes, listed below::

            @        ``{@version}``, ``{@compiler.version}``
            %        ``{%compiler}``, ``{%compiler.name}``
            arch=    ``{arch=architecture}``
            /        ``{/hash}``, ``{/hash:7}``, etc

        The ``@`` sigil may also be used for any other property named
        ``version``. Sigils printed with the attribute string are only
        printed if the attribute string is non-empty, and are colored
        according to the color of the attribute.

        Sigils are not used for printing variants. Variants listed by
        name naturally print with their sigil. For example,
        ``spec.format('{variants.debug}')`` would print either
        ``+debug`` or ``~debug`` depending on the name of the
        variant. Non-boolean variants print as ``name=value``. To
        print variant names or values independently, use
        ``spec.format('{variants.<name>.name}')`` or
        ``spec.format('{variants.<name>.value}')``.

        Spec format strings use ``\`` as the escape character. Use
        ``\{`` and ``\}`` for literal braces, and ``\\`` for the
        literal ``\`` character. Also use ``\$`` for the literal ``$``
        to differentiate from previous, deprecated format string
        syntax.

        The previous format strings are deprecated. They can still be
        accessed by the ``old_format`` method. The ``format`` method
        will call ``old_format`` if the character ``$`` appears
        unescaped in the format string.


        Args:
            format_string (str): string containing the format to be expanded

        Keyword Args:
            color (bool): True if returned string is colored
            transform (dict): maps full-string formats to a callable \
                that accepts a string and returns another one

        """
        # If we have an unescaped $ sigil, use the deprecated format strings
        if re.search(r"[^\\]*\$", format_string):
            return self.old_format(format_string, **kwargs)

        color = kwargs.get("color", False)
        transform = kwargs.get("transform", {})

        out = io.StringIO()

        def write(s, c=None):
            f = clr.cescape(s)
            if c is not None:
                f = color_formats[c] + f + "@."
            clr.cwrite(f, stream=out, color=color)

        def write_attribute(spec, attribute, color):
            current = spec
            if attribute.startswith("^"):
                attribute = attribute[1:]
                dep, attribute = attribute.split(".", 1)
                current = self[dep]

            if attribute == "":
                raise SpecFormatStringError("Format string attributes must be non-empty")
            attribute = attribute.lower()

            sig = ""
            if attribute[0] in "@%/":
                # color sigils that are inside braces
                sig = attribute[0]
                attribute = attribute[1:]
            elif attribute.startswith("arch="):
                sig = " arch="  # include space as separator
                attribute = attribute[5:]

            parts = attribute.split(".")
            assert parts

            # check that the sigil is valid for the attribute.
            if sig == "@" and parts[-1] not in ("versions", "version"):
                raise SpecFormatSigilError(sig, "versions", attribute)
            elif sig == "%" and attribute not in ("compiler", "compiler.name"):
                raise SpecFormatSigilError(sig, "compilers", attribute)
            elif sig == "/" and not re.match(r"hash(:\d+)?$", attribute):
                raise SpecFormatSigilError(sig, "DAG hashes", attribute)
            elif sig == " arch=" and attribute not in ("architecture", "arch"):
                raise SpecFormatSigilError(sig, "the architecture", attribute)

            # find the morph function for our attribute
            morph = transform.get(attribute, lambda s, x: x)

            # Special cases for non-spec attributes and hashes.
            # These must be the only non-dep component of the format attribute
            if attribute == "spack_root":
                write(morph(spec, spack.paths.spack_root))
                return
            elif attribute == "spack_install":
                write(morph(spec, spack.store.layout.root))
                return
            elif re.match(r"hash(:\d)?", attribute):
                col = "#"
                if ":" in attribute:
                    _, length = attribute.split(":")
                    write(sig + morph(spec, spec.dag_hash(int(length))), col)
                else:
                    write(sig + morph(spec, spec.dag_hash()), col)
                return

            # Iterate over components using getattr to get next element
            for idx, part in enumerate(parts):
                if not part:
                    raise SpecFormatStringError("Format string attributes must be non-empty")
                if part.startswith("_"):
                    raise SpecFormatStringError("Attempted to format private attribute")
                else:
                    if isinstance(current, vt.VariantMap):
                        # subscript instead of getattr for variant names
                        current = current[part]
                    else:
                        # aliases
                        if part == "arch":
                            part = "architecture"
                        elif part == "version":
                            # Version requires concrete spec, versions does not
                            # when concrete, they print the same thing
                            part = "versions"
                        try:
                            current = getattr(current, part)
                        except AttributeError:
                            parent = ".".join(parts[:idx])
                            m = "Attempted to format attribute %s." % attribute
                            m += "Spec %s has no attribute %s" % (parent, part)
                            raise SpecFormatStringError(m)
                        if isinstance(current, vn.VersionList):
                            if current == _any_version:
                                # We don't print empty version lists
                                return

                    if callable(current):
                        raise SpecFormatStringError("Attempted to format callable object")
                    if not current:
                        # We're not printing anything
                        return

            # Set color codes for various attributes
            col = None
            if "variants" in parts:
                col = "+"
            elif "architecture" in parts:
                col = "="
            elif "compiler" in parts or "compiler_flags" in parts:
                col = "%"
            elif "version" in parts:
                col = "@"

            # Finally, write the output
            write(sig + morph(spec, str(current)), col)

        attribute = ""
        in_attribute = False
        escape = False

        for c in format_string:
            if escape:
                out.write(c)
                escape = False
            elif c == "\\":
                escape = True
            elif in_attribute:
                if c == "}":
                    write_attribute(self, attribute, color)
                    attribute = ""
                    in_attribute = False
                else:
                    attribute += c
            else:
                if c == "}":
                    raise SpecFormatStringError("Encountered closing } before opening {")
                elif c == "{":
                    in_attribute = True
                else:
                    out.write(c)
        if in_attribute:
            raise SpecFormatStringError(
                "Format string terminated while reading attribute." "Missing terminating }."
            )

        formatted_spec = out.getvalue()
        return formatted_spec.strip()

    def old_format(self, format_string="$_$@$%@+$+$=", **kwargs):
        """
        The format strings you can provide are::

            $_   Package name
            $.   Full package name (with namespace)
            $@   Version with '@' prefix
            $%   Compiler with '%' prefix
            $%@  Compiler with '%' prefix & compiler version with '@' prefix
            $%+  Compiler with '%' prefix & compiler flags prefixed by name
            $%@+ Compiler, compiler version, and compiler flags with same
                 prefixes as above
            $+   Options
            $=   Architecture prefixed by 'arch='
            $/   7-char prefix of DAG hash with '-' prefix
            $$   $

        You can also use full-string versions, which elide the prefixes::

            ${PACKAGE}       Package name
            ${FULLPACKAGE}   Full package name (with namespace)
            ${VERSION}       Version
            ${COMPILER}      Full compiler string
            ${COMPILERNAME}  Compiler name
            ${COMPILERVER}   Compiler version
            ${COMPILERFLAGS} Compiler flags
            ${OPTIONS}       Options
            ${ARCHITECTURE}  Architecture
            ${PLATFORM}      Platform
            ${OS}            Operating System
            ${TARGET}        Target
            ${SHA1}          Dependencies 8-char sha1 prefix
            ${HASH:len}      DAG hash with optional length specifier

            ${DEP:name:OPTION} Evaluates as OPTION would for self['name']

            ${SPACK_ROOT}    The spack root directory
            ${SPACK_INSTALL} The default spack install directory,
                             ${SPACK_PREFIX}/opt
            ${PREFIX}        The package prefix
            ${NAMESPACE}     The package namespace

        Note these are case-insensitive: for example you can specify either
        ``${PACKAGE}`` or ``${package}``.

        Optionally you can provide a width, e.g. ``$20_`` for a 20-wide name.
        Like printf, you can provide '-' for left justification, e.g.
        ``$-20_`` for a left-justified name.

        Anything else is copied verbatim into the output stream.

        Args:
            format_string (str): string containing the format to be expanded

        Keyword Args:
            color (bool): True if returned string is colored
            transform (dict): maps full-string formats to a callable \
                that accepts a string and returns another one

        Examples:

            The following line:

            .. code-block:: python

                s = spec.format('$_$@$+')

            translates to the name, version, and options of the package, but no
            dependencies, arch, or compiler.

        TODO: allow, e.g., ``$6#`` to customize short hash length
        TODO: allow, e.g., ``$//`` for full hash.
        """

        color = kwargs.get("color", False)

        # Dictionary of transformations for named tokens
        token_transforms = dict((k.upper(), v) for k, v in kwargs.get("transform", {}).items())

        length = len(format_string)
        out = io.StringIO()
        named = escape = compiler = False
        named_str = fmt = ""

        def write(s, c=None):
            f = clr.cescape(s)
            if c is not None:
                f = color_formats[c] + f + "@."
            clr.cwrite(f, stream=out, color=color)

        iterator = enumerate(format_string)
        for i, c in iterator:
            if escape:
                fmt = "%"
                if c == "-":
                    fmt += c
                    i, c = next(iterator)

                while c in "0123456789":
                    fmt += c
                    i, c = next(iterator)
                fmt += "s"

                if c == "_":
                    name = self.name if self.name else ""
                    out.write(fmt % name)
                elif c == ".":
                    name = self.fullname if self.fullname else ""
                    out.write(fmt % name)
                elif c == "@":
                    if self.versions and self.versions != _any_version:
                        write(fmt % (c + str(self.versions)), c)
                elif c == "%":
                    if self.compiler:
                        write(fmt % (c + str(self.compiler.name)), c)
                    compiler = True
                elif c == "+":
                    if self.variants:
                        write(fmt % str(self.variants), c)
                elif c == "=":
                    if self.architecture and str(self.architecture):
                        a_str = " arch" + c + str(self.architecture) + " "
                        write(fmt % (a_str), c)
                elif c == "/":
                    out.write("/" + fmt % (self.dag_hash(7)))
                elif c == "$":
                    if fmt != "%s":
                        raise ValueError("Can't use format width with $$.")
                    out.write("$")
                elif c == "{":
                    named = True
                    named_str = ""
                escape = False

            elif compiler:
                if c == "@":
                    if (
                        self.compiler
                        and self.compiler.versions
                        and self.compiler.versions != _any_version
                    ):
                        write(c + str(self.compiler.versions), "%")
                elif c == "+":
                    if self.compiler_flags:
                        write(fmt % str(self.compiler_flags), "%")
                    compiler = False
                elif c == "$":
                    escape = True
                    compiler = False
                else:
                    out.write(c)
                    compiler = False

            elif named:
                if not c == "}":
                    if i == length - 1:
                        raise ValueError(
                            "Error: unterminated ${ in format:" "'%s'" % format_string
                        )
                    named_str += c
                    continue
                named_str = named_str.upper()

                # Retrieve the token transformation from the dictionary.
                #
                # The default behavior is to leave the string unchanged
                # (`lambda x: x` is the identity function)
                transform = token_transforms.get(named_str, lambda s, x: x)

                if named_str == "PACKAGE":
                    name = self.name if self.name else ""
                    write(fmt % transform(self, name))
                elif named_str == "FULLPACKAGE":
                    name = self.fullname if self.fullname else ""
                    write(fmt % transform(self, name))
                elif named_str == "VERSION":
                    if self.versions and self.versions != _any_version:
                        write(fmt % transform(self, str(self.versions)), "@")
                elif named_str == "COMPILER":
                    if self.compiler:
                        write(fmt % transform(self, self.compiler), "%")
                elif named_str == "COMPILERNAME":
                    if self.compiler:
                        write(fmt % transform(self, self.compiler.name), "%")
                elif named_str in ["COMPILERVER", "COMPILERVERSION"]:
                    if self.compiler:
                        write(fmt % transform(self, self.compiler.versions), "%")
                elif named_str == "COMPILERFLAGS":
                    if self.compiler:
                        write(fmt % transform(self, str(self.compiler_flags)), "%")
                elif named_str == "OPTIONS":
                    if self.variants:
                        write(fmt % transform(self, str(self.variants)), "+")
                elif named_str in ["ARCHITECTURE", "PLATFORM", "TARGET", "OS"]:
                    if self.architecture and str(self.architecture):
                        if named_str == "ARCHITECTURE":
                            write(fmt % transform(self, str(self.architecture)), "=")
                        elif named_str == "PLATFORM":
                            platform = str(self.architecture.platform)
                            write(fmt % transform(self, platform), "=")
                        elif named_str == "OS":
                            operating_sys = str(self.architecture.os)
                            write(fmt % transform(self, operating_sys), "=")
                        elif named_str == "TARGET":
                            target = str(self.architecture.target)
                            write(fmt % transform(self, target), "=")
                elif named_str == "SHA1":
                    if self.dependencies:
                        out.write(fmt % transform(self, str(self.dag_hash(7))))
                elif named_str == "SPACK_ROOT":
                    out.write(fmt % transform(self, spack.paths.prefix))
                elif named_str == "SPACK_INSTALL":
                    out.write(fmt % transform(self, spack.store.root))
                elif named_str == "PREFIX":
                    out.write(fmt % transform(self, self.prefix))
                elif named_str.startswith("HASH"):
                    if named_str.startswith("HASH:"):
                        _, hashlen = named_str.split(":")
                        hashlen = int(hashlen)
                    else:
                        hashlen = None
                    out.write(fmt % (self.dag_hash(hashlen)))
                elif named_str == "NAMESPACE":
                    out.write(fmt % transform(self, self.namespace))
                elif named_str.startswith("DEP:"):
                    _, dep_name, dep_option = named_str.lower().split(":", 2)
                    dep_spec = self[dep_name]
                    out.write(fmt % (dep_spec.format("${%s}" % dep_option)))

                named = False

            elif c == "$":
                escape = True
                if i == length - 1:
                    raise ValueError("Error: unterminated $ in format: '%s'" % format_string)
            else:
                out.write(c)

        result = out.getvalue()
        return result

    def cformat(self, *args, **kwargs):
        """Same as format, but color defaults to auto instead of False."""
        kwargs = kwargs.copy()
        kwargs.setdefault("color", None)
        return self.format(*args, **kwargs)

    def __str__(self):
        sorted_nodes = [self] + sorted(self.traverse(root=False), key=lambda x: x.name)
        spec_str = " ^".join(d.format() for d in sorted_nodes)
        return spec_str.strip()

    def install_status(self):
        """Helper for tree to print DB install status."""
        if not self.concrete:
            return None
        try:
            record = spack.store.db.get_record(self)
            return record.installed
        except KeyError:
            return None

    def _installed_explicitly(self):
        """Helper for tree to print DB install status."""
        if not self.concrete:
            return None
        try:
            record = spack.store.db.get_record(self)
            return record.explicit
        except KeyError:
            return None

    def tree(self, **kwargs):
        """Prints out this spec and its dependencies, tree-formatted
        with indentation."""
        color = kwargs.pop("color", clr.get_color_when())
        depth = kwargs.pop("depth", False)
        hashes = kwargs.pop("hashes", False)
        hlen = kwargs.pop("hashlen", None)
        status_fn = kwargs.pop("status_fn", False)
        cover = kwargs.pop("cover", "nodes")
        indent = kwargs.pop("indent", 0)
        fmt = kwargs.pop("format", default_format)
        prefix = kwargs.pop("prefix", None)
        show_types = kwargs.pop("show_types", False)
        deptypes = kwargs.pop("deptypes", "all")
        recurse_dependencies = kwargs.pop("recurse_dependencies", True)
        depth_first = kwargs.pop("depth_first", False)
        lang.check_kwargs(kwargs, self.tree)

        out = ""

        for d, dep_spec in traverse.traverse_tree(
            [self], cover=cover, deptype=deptypes, depth_first=depth_first
        ):
            node = dep_spec.spec

            if prefix is not None:
                out += prefix(node)
            out += " " * indent

            if depth:
                out += "%-4d" % d

            if status_fn:
                status = status_fn(node)
                if node.installed_upstream:
                    out += clr.colorize("@g{[^]}  ", color=color)
                elif status is None:
                    out += clr.colorize("@K{ - }  ", color=color)  # !installed
                elif status:
                    out += clr.colorize("@g{[+]}  ", color=color)  # installed
                else:
                    out += clr.colorize("@r{[-]}  ", color=color)  # missing

            if hashes:
                out += clr.colorize("@K{%s}  ", color=color) % node.dag_hash(hlen)

            if show_types:
                if cover == "nodes":
                    # when only covering nodes, we merge dependency types
                    # from all dependents before showing them.
                    types = [ds.deptypes for ds in node.edges_from_dependents()]
                else:
                    # when covering edges or paths, we show dependency
                    # types only for the edge through which we visited
                    types = [dep_spec.deptypes]

                type_chars = dp.deptype_chars(*types)
                out += "[%s]  " % type_chars

            out += "    " * d
            if d > 0:
                out += "^"
            out += node.format(fmt, color=color) + "\n"

            # Check if we wanted just the first line
            if not recurse_dependencies:
                break

        return out

    def __repr__(self):
        return str(self)

    @property
    def platform(self):
        return self.architecture.platform

    @property
    def os(self):
        return self.architecture.os

    @property
    def target(self):
        # This property returns the underlying microarchitecture object
        # to give to the attribute the appropriate comparison semantic
        return self.architecture.target.microarchitecture

    @property
    def build_spec(self):
        return self._build_spec or self

    @build_spec.setter
    def build_spec(self, value):
        self._build_spec = value

    def splice(self, other, transitive):
        """Splices dependency "other" into this ("target") Spec, and return the
        result as a concrete Spec.
        If transitive, then other and its dependencies will be extrapolated to
        a list of Specs and spliced in accordingly.
        For example, let there exist a dependency graph as follows:
        T
        | \
        Z<-H
        In this example, Spec T depends on H and Z, and H also depends on Z.
        Suppose, however, that we wish to use a different H, known as H'. This
        function will splice in the new H' in one of two ways:
        1. transitively, where H' depends on the Z' it was built with, and the
        new T* also directly depends on this new Z', or
        2. intransitively, where the new T* and H' both depend on the original
        Z.
        Since the Spec returned by this splicing function is no longer deployed
        the same way it was built, any such changes are tracked by setting the
        build_spec to point to the corresponding dependency from the original
        Spec.
        TODO: Extend this for non-concrete Specs.
        """
        assert self.concrete
        assert other.concrete

        virtuals_to_replace = [v.name for v in other.package.virtuals_provided if v in self]
        if virtuals_to_replace:
            deps_to_replace = dict((self[v], other) for v in virtuals_to_replace)
            # deps_to_replace = [self[v] for v in virtuals_to_replace]
        else:
            # TODO: sanity check and error raise here for other.name not in self
            deps_to_replace = {self[other.name]: other}
            # deps_to_replace = [self[other.name]]

        for d in deps_to_replace:
            if not all(
                v in other.package.virtuals_provided or v not in self
                for v in d.package.virtuals_provided
            ):
                # There was something provided by the original that we don't
                # get from its replacement.
                raise SpliceError(
                    ("Splice between {0} and {1} will not provide " "the same virtuals.").format(
                        self.name, other.name
                    )
                )
            for n in d.traverse(root=False):
                if not all(
                    any(
                        v in other_n.package.virtuals_provided
                        for other_n in other.traverse(root=False)
                    )
                    or v not in self
                    for v in n.package.virtuals_provided
                ):
                    raise SpliceError(
                        (
                            "Splice between {0} and {1} will not provide " "the same virtuals."
                        ).format(self.name, other.name)
                    )

        # For now, check that we don't have DAG with multiple specs from the
        # same package
        def multiple_specs(root):
            counter = collections.Counter([node.name for node in root.traverse()])
            _, max_number = counter.most_common()[0]
            return max_number > 1

        if multiple_specs(self) or multiple_specs(other):
            msg = (
                'Either "{0}" or "{1}" contain multiple specs from the same '
                "package, which cannot be handled by splicing at the moment"
            )
            raise ValueError(msg.format(self, other))

        # Multiple unique specs with the same name will collide, so the
        # _dependents of these specs should not be trusted.
        # Variants may also be ignored here for now...

        # Keep all cached hashes because we will invalidate the ones that need
        # invalidating later, and we don't want to invalidate unnecessarily

        def from_self(name, transitive):
            if transitive:
                if name in other:
                    return False
                if any(v in other for v in self[name].package.virtuals_provided):
                    return False
                return True
            else:
                if name == other.name:
                    return False
                if any(
                    v in other.package.virtuals_provided
                    for v in self[name].package.virtuals_provided
                ):
                    return False
                return True

        self_nodes = dict(
            (s.name, s.copy(deps=False))
            for s in self.traverse(root=True)
            if from_self(s.name, transitive)
        )

        if transitive:
            other_nodes = dict((s.name, s.copy(deps=False)) for s in other.traverse(root=True))
        else:
            # NOTE: Does not fully validate providers; loader races possible
            other_nodes = dict(
                (s.name, s.copy(deps=False))
                for s in other.traverse(root=True)
                if s is other or s.name not in self
            )

        nodes = other_nodes.copy()
        nodes.update(self_nodes)

        for name in nodes:
            if name in self_nodes:
                for edge in self[name].edges_to_dependencies():
                    dep_name = deps_to_replace.get(edge.spec, edge.spec).name
                    nodes[name].add_dependency_edge(nodes[dep_name], edge.deptypes)
                if any(dep not in self_nodes for dep in self[name]._dependencies):
                    nodes[name].build_spec = self[name].build_spec
            else:
                for edge in other[name].edges_to_dependencies():
                    nodes[name].add_dependency_edge(nodes[edge.spec.name], edge.deptypes)
                if any(dep not in other_nodes for dep in other[name]._dependencies):
                    nodes[name].build_spec = other[name].build_spec

        ret = nodes[self.name]

        # Clear cached hashes for all affected nodes
        # Do not touch unaffected nodes
        for dep in ret.traverse(root=True, order="post"):
            opposite = other_nodes if dep.name in self_nodes else self_nodes
            if any(name in dep for name in opposite.keys()):
                # package hash cannot be affected by splice
                dep.clear_cached_hashes(ignore=["package_hash"])

                dep.dag_hash()

        return nodes[self.name]

    def clear_cached_hashes(self, ignore=()):
        """
        Clears all cached hashes in a Spec, while preserving other properties.
        """
        for h in ht.hashes:
            if h.attr not in ignore:
                if hasattr(self, h.attr):
                    setattr(self, h.attr, None)
        self._dunder_hash = None

    def __hash__(self):
        # If the spec is concrete, we leverage the process hash and just use
        # a 64-bit prefix of it. The process hash has the advantage that it's
        # computed once per concrete spec, and it's saved -- so if we read
        # concrete specs we don't need to recompute the whole hash. This is
        # good for large, unchanging specs.
        #
        # We use the process hash instead of the DAG hash here because the DAG
        # hash includes the package hash, which can cause infinite recursion,
        # and which isn't defined unless the spec has a known package.
        if self.concrete:
            if not self._dunder_hash:
                self._dunder_hash = self.process_hash_bit_prefix(64)
            return self._dunder_hash

        # This is the normal hash for lazy_lexicographic_ordering. It's
        # slow for large specs because it traverses the whole spec graph,
        # so we hope it only runs on abstract specs, which are small.
        return hash(lang.tuplify(self._cmp_iter))

    def __reduce__(self):
        return Spec.from_dict, (self.to_dict(hash=ht.process_hash),)


def merge_abstract_anonymous_specs(*abstract_specs):
    """Merge the abstracts specs passed as input and return the result.

    The root specs must be anonymous, and it's duty of the caller to ensure that.

    This function merge the abstract specs based on package names. In particular
    it doesn't try to resolve virtual dependencies.

    Args:
        *abstract_specs (list of Specs): abstract specs to be merged
    """
    merged_spec = spack.spec.Spec()
    for current_spec_constraint in abstract_specs:
        merged_spec.constrain(current_spec_constraint, deps=False)

        for name in merged_spec.common_dependencies(current_spec_constraint):
            merged_spec[name].constrain(current_spec_constraint[name], deps=False)

        # Update with additional constraints from other spec
        for name in current_spec_constraint.direct_dep_difference(merged_spec):
            edge = next(iter(current_spec_constraint.edges_to_dependencies(name)))
            merged_spec._add_dependency(edge.spec.copy(), edge.deptypes)

    return merged_spec


def _spec_from_old_dict(data):
    """Construct a spec from JSON/YAML using the format version 1.
    Note: Version 1 format has no notion of a build_spec, and names are
    guaranteed to be unique.

    Parameters:
    data -- a nested dict/list data structure read from YAML or JSON.
    """
    nodes = data["spec"]

    # Read nodes out of list.  Root spec is the first element;
    # dependencies are the following elements.
    dep_list = [Spec.from_node_dict(node) for node in nodes]
    if not dep_list:
        raise spack.error.SpecError("YAML spec contains no nodes.")
    deps = dict((spec.name, spec) for spec in dep_list)
    spec = dep_list[0]

    for node in nodes:
        # get dependency dict from the node.
        name = next(iter(node))

        if "dependencies" not in node[name]:
            continue

        for dname, _, dtypes, _ in Spec.dependencies_from_node_dict(node):
            deps[name]._add_dependency(deps[dname], dtypes)

    return spec


class LazySpecCache(collections.defaultdict):
    """Cache for Specs that uses a spec_like as key, and computes lazily
    the corresponding value ``Spec(spec_like``.
    """

    def __init__(self):
        super(LazySpecCache, self).__init__(Spec)

    def __missing__(self, key):
        value = self.default_factory(key)
        self[key] = value
        return value


#: These are possible token types in the spec grammar.
HASH, DEP, VER, COLON, COMMA, ON, D_ON, OFF, D_OFF, PCT, EQ, D_EQ, ID, VAL, FILE = range(15)

#: Regex for fully qualified spec names. (e.g., builtin.hdf5)
spec_id_re = r"[\w*][\w*.-]*"


class SpecLexer(spack.parse.Lexer):

    """Parses tokens that make up spack specs."""

    def __init__(self):
        # Spec strings require posix-style paths on Windows
        # because the result is later passed to shlex
        filename_reg = (
            r"[/\w.-]*/[/\w/-]+\.(yaml|json)[^\b]*"
            if not is_windows
            else r"([A-Za-z]:)*?[/\w.-]*/[/\w/-]+\.(yaml|json)[^\b]*"
        )
        super(SpecLexer, self).__init__(
            [
                (
                    r"\@([\w.\-]*\s*)*(\s*\=\s*\w[\w.\-]*)?",
                    lambda scanner, val: self.token(VER, val),
                ),
                (r"\:", lambda scanner, val: self.token(COLON, val)),
                (r"\,", lambda scanner, val: self.token(COMMA, val)),
                (r"\^", lambda scanner, val: self.token(DEP, val)),
                (r"\+\+", lambda scanner, val: self.token(D_ON, val)),
                (r"\+", lambda scanner, val: self.token(ON, val)),
                (r"\-\-", lambda scanner, val: self.token(D_OFF, val)),
                (r"\-", lambda scanner, val: self.token(OFF, val)),
                (r"\~\~", lambda scanner, val: self.token(D_OFF, val)),
                (r"\~", lambda scanner, val: self.token(OFF, val)),
                (r"\%", lambda scanner, val: self.token(PCT, val)),
                (r"\=\=", lambda scanner, val: self.token(D_EQ, val)),
                (r"\=", lambda scanner, val: self.token(EQ, val)),
                # Filenames match before identifiers, so no initial filename
                # component is parsed as a spec (e.g., in subdir/spec.yaml/json)
                (filename_reg, lambda scanner, v: self.token(FILE, v)),
                # Hash match after filename. No valid filename can be a hash
                # (files end w/.yaml), but a hash can match a filename prefix.
                (r"/", lambda scanner, val: self.token(HASH, val)),
                # Identifiers match after filenames and hashes.
                (spec_id_re, lambda scanner, val: self.token(ID, val)),
                (r"\s+", lambda scanner, val: None),
            ],
            [D_EQ, EQ],
            [
                (r"[\S].*", lambda scanner, val: self.token(VAL, val)),
                (r"\s+", lambda scanner, val: None),
            ],
            [VAL],
        )


# Lexer is always the same for every parser.
_lexer = SpecLexer()


class SpecParser(spack.parse.Parser):
    """Parses specs."""

    __slots__ = "previous", "_initial"

    def __init__(self, initial_spec=None):
        """Construct a new SpecParser.

        Args:
            initial_spec (Spec, optional): provide a Spec that we'll parse
                directly into. This is used to avoid construction of a
                superfluous Spec object in the Spec constructor.
        """
        super(SpecParser, self).__init__(_lexer)
        self.previous = None
        self._initial = initial_spec

    def do_parse(self):
        specs = []

        try:
            while self.next:
                # Try a file first, but if it doesn't succeed, keep parsing
                # as from_file may backtrack and try an id.
                if self.accept(FILE):
                    spec = self.spec_from_file()
                    if spec:
                        specs.append(spec)
                        continue

                if self.accept(ID):
                    self.previous = self.token
                    if self.accept(EQ) or self.accept(D_EQ):
                        # We're parsing an anonymous spec beginning with a
                        # key-value pair.
                        if not specs:
                            self.push_tokens([self.previous, self.token])
                            self.previous = None
                            specs.append(self.spec(None))
                        else:
                            if specs[-1].concrete:
                                # Trying to add k-v pair to spec from hash
                                raise RedundantSpecError(specs[-1], "key-value pair")
                            # We should never end up here.
                            # This requires starting a new spec with ID, EQ
                            # After another spec that is not concrete
                            # If the previous spec is not concrete, this is
                            # handled in the spec parsing loop
                            # If it is concrete, see the if statement above
                            # If there is no previous spec, we don't land in
                            # this else case.
                            self.unexpected_token()
                    else:
                        # We're parsing a new spec by name
                        self.previous = None
                        specs.append(self.spec(self.token.value))
                elif self.accept(HASH):
                    # We're finding a spec by hash
                    specs.append(self.spec_by_hash())

                elif self.accept(DEP):
                    if not specs:
                        # We're parsing an anonymous spec beginning with a
                        # dependency. Push the token to recover after creating
                        # anonymous spec
                        self.push_tokens([self.token])
                        specs.append(self.spec(None))
                    else:
                        dep = None
                        if self.accept(FILE):
                            # this may return None, in which case we backtrack
                            dep = self.spec_from_file()

                        if not dep and self.accept(HASH):
                            # We're finding a dependency by hash for an
                            # anonymous spec
                            dep = self.spec_by_hash()
                            dep = dep.copy(deps=("link", "run"))

                        if not dep:
                            # We're adding a dependency to the last spec
                            if self.accept(ID):
                                self.previous = self.token
                                if self.accept(EQ):
                                    # This is an anonymous dep with a key=value
                                    # push tokens to be parsed as part of the
                                    # dep spec
                                    self.push_tokens([self.previous, self.token])
                                    dep_name = None
                                else:
                                    # named dep (standard)
                                    dep_name = self.token.value
                                self.previous = None
                            else:
                                # anonymous dep
                                dep_name = None
                            dep = self.spec(dep_name)

                        # Raise an error if the previous spec is already
                        # concrete (assigned by hash)
                        if specs[-1].concrete:
                            raise RedundantSpecError(specs[-1], "dependency")
                        # command line deps get empty deptypes now.
                        # Real deptypes are assigned later per packages.
                        specs[-1]._add_dependency(dep, ())

                else:
                    # If the next token can be part of a valid anonymous spec,
                    # create the anonymous spec
                    if self.next.type in (VER, ON, D_ON, OFF, D_OFF, PCT):
                        # Raise an error if the previous spec is already
                        # concrete (assigned by hash)
                        if specs and specs[-1]._hash:
                            raise RedundantSpecError(specs[-1], "compiler, version, " "or variant")
                        specs.append(self.spec(None))
                    else:
                        self.unexpected_token()

        except spack.parse.ParseError as e:
            raise SpecParseError(e) from e

        # Generate lookups for git-commit-based versions
        for spec in specs:
            # Cannot do lookups for versions in anonymous specs
            # Only allow Version objects to use git for now
            # Note: VersionRange(x, x) is currently concrete, hence isinstance(...).
            if spec.name and spec.versions.concrete and isinstance(spec.version, vn.GitVersion):
                spec.version.generate_git_lookup(spec.fullname)

        return specs

    def spec_from_file(self):
        """Read a spec from a filename parsed on the input stream.

        There is some care taken here to ensure that filenames are a last
        resort, and that any valid package name is parsed as a name
        before we consider it as a file. Specs are used in lots of places;
        we don't want the parser touching the filesystem unnecessarily.

        The parse logic is as follows:

        1. We require that filenames end in .yaml, which means that no valid
           filename can be interpreted as a hash (hashes can't have '.')

        2. We avoid treating paths like /path/to/spec.json as hashes, or paths
           like subdir/spec.json as ids by lexing filenames before hashes.

        3. For spec names that match file and id regexes, like 'builtin.yaml',
           we backtrack from spec_from_file() and treat them as spec names.

        """
        path = self.token.value

        # Special case where someone omits a space after a filename. Consider:
        #
        #     libdwarf^/some/path/to/libelf.yamllibdwarf ^../../libelf.yaml
        #
        # The error is clearly an omitted space. To handle this, the FILE
        # regex admits text *beyond* .yaml, and we raise a nice error for
        # file names that don't end in .yaml.
        if not (path.endswith(".yaml") or path.endswith(".json")):
            raise SpecFilenameError("Spec filename must end in .yaml or .json: '{0}'".format(path))

        if not os.path.exists(path):
            raise NoSuchSpecFileError("No such spec file: '{0}'".format(path))

        with open(path) as f:
            if path.endswith(".json"):
                return Spec.from_json(f)
            return Spec.from_yaml(f)

    def parse_compiler(self, text):
        self.setup(text)
        return self.compiler()

    def spec_by_hash(self):
        # TODO: Remove parser dependency on active environment and database.
        import spack.environment

        self.expect(ID)
        dag_hash = self.token.value
        matches = []
        if spack.environment.active_environment():
            matches = spack.environment.active_environment().get_by_hash(dag_hash)
        if not matches:
            matches = spack.store.db.get_by_hash(dag_hash)
        if not matches:
            raise NoSuchHashError(dag_hash)

        if len(matches) != 1:
            raise AmbiguousHashError(
                "Multiple packages specify hash beginning '%s'." % dag_hash, *matches
            )

        return matches[0]

    def spec(self, name):
        """Parse a spec out of the input. If a spec is supplied, initialize
        and return it instead of creating a new one."""
        spec_namespace = None
        spec_name = None
        if name:
            spec_namespace, dot, spec_name = name.rpartition(".")
            if not spec_namespace:
                spec_namespace = None
            self.check_identifier(spec_name)

        if self._initial is None:
            spec = Spec()
        else:
            # this is used by Spec.__init__
            spec = self._initial
            self._initial = None

        spec.namespace = spec_namespace
        spec.name = spec_name

        while self.next:
            if self.accept(VER):
                vlist = self.version_list()
                spec._add_versions(vlist)

            elif self.accept(D_ON):
                name = self.variant()
                spec.variants[name] = vt.BoolValuedVariant(name, True, propagate=True)

            elif self.accept(ON):
                name = self.variant()
                spec.variants[name] = vt.BoolValuedVariant(name, True, propagate=False)

            elif self.accept(D_OFF):
                name = self.variant()
                spec.variants[name] = vt.BoolValuedVariant(name, False, propagate=True)

            elif self.accept(OFF):
                name = self.variant()
                spec.variants[name] = vt.BoolValuedVariant(name, False, propagate=False)

            elif self.accept(PCT):
                spec._set_compiler(self.compiler())

            elif self.accept(ID):
                self.previous = self.token
                if self.accept(D_EQ):
                    # We're adding a key-value pair to the spec
                    self.expect(VAL)
                    spec._add_flag(self.previous.value, self.token.value, propagate=True)
                    self.previous = None
                elif self.accept(EQ):
                    # We're adding a key-value pair to the spec
                    self.expect(VAL)
                    spec._add_flag(self.previous.value, self.token.value, propagate=False)
                    self.previous = None
                else:
                    # We've found the start of a new spec. Go back to do_parse
                    # and read this token again.
                    self.push_tokens([self.token])
                    self.previous = None
                    break

            elif self.accept(HASH):
                # Get spec by hash and confirm it matches any constraints we
                # already read in
                hash_spec = self.spec_by_hash()
                if hash_spec.satisfies(spec):
                    spec._dup(hash_spec)
                    break
                else:
                    raise InvalidHashError(spec, hash_spec.dag_hash())

            else:
                break

        return spec

    def variant(self, name=None):
        if name:
            return name
        else:
            self.expect(ID)
            self.check_identifier()
            return self.token.value

    def version(self):

        start = None
        end = None

        def str_translate(value):
            # return None for empty strings since we can end up with `'@'.strip('@')`
            if not (value and value.strip()):
                return None
            else:
                return value

        if self.token.type is COMMA:
            # need to increment commas, could be ID or COLON
            self.accept(ID)

        if self.token.type in (VER, ID):
            version_spec = self.token.value.lstrip("@")
            start = str_translate(version_spec)

        if self.accept(COLON):
            if self.accept(ID):
                if self.next and self.next.type is EQ:
                    # This is a start: range followed by a key=value pair
                    self.push_tokens([self.token])
                else:
                    end = self.token.value
        elif start:
            # No colon, but there was a version
            return vn.Version(start)
        else:
            # No colon and no id: invalid version
            self.next_token_error("Invalid version specifier")

        if start:
            start = vn.Version(start)
        if end:
            end = vn.Version(end)
        return vn.VersionRange(start, end)

    def version_list(self):
        vlist = []
        vlist.append(self.version())
        while self.accept(COMMA):
            vlist.append(self.version())
        return vlist

    def compiler(self):
        self.expect(ID)
        self.check_identifier()

        compiler = CompilerSpec.__new__(CompilerSpec)
        compiler.name = self.token.value
        compiler.versions = vn.VersionList()
        if self.accept(VER):
            vlist = self.version_list()
            compiler._add_versions(vlist)
        else:
            compiler.versions = vn.VersionList(":")
        return compiler

    def check_identifier(self, id=None):
        """The only identifiers that can contain '.' are versions, but version
        ids are context-sensitive so we have to check on a case-by-case
        basis. Call this if we detect a version id where it shouldn't be.
        """
        if not id:
            id = self.token.value
        if "." in id:
            self.last_token_error("{0}: Identifier cannot contain '.'".format(id))


def parse(string):
    """Returns a list of specs from an input string.
    For creating one spec, see Spec() constructor.
    """
    return SpecParser().parse(string)


def save_dependency_specfiles(
    root_spec_info, output_directory, dependencies=None, spec_format="json"
):
    """Given a root spec (represented as a yaml object), index it with a subset
    of its dependencies, and write each dependency to a separate yaml file
    in the output directory.  By default, all dependencies will be written
    out.  To choose a smaller subset of dependencies to be written, pass a
    list of package names in the dependencies parameter. If the format of the
    incoming spec is not json, that can be specified with the spec_format
    parameter. This can be used to convert from yaml specfiles to the
    json format."""
    if spec_format == "json":
        root_spec = Spec.from_json(root_spec_info)
    elif spec_format == "yaml":
        root_spec = Spec.from_yaml(root_spec_info)
    else:
        raise SpecParseError("Unrecognized spec format {0}.".format(spec_format))

    dep_list = dependencies
    if not dep_list:
        dep_list = [dep.name for dep in root_spec.traverse()]

    for dep_name in dep_list:
        if dep_name not in root_spec:
            msg = "Dependency {0} does not exist in root spec {1}".format(dep_name, root_spec.name)
            raise SpecDependencyNotFoundError(msg)
        dep_spec = root_spec[dep_name]
        json_path = os.path.join(output_directory, "{0}.json".format(dep_name))

        with open(json_path, "w") as fd:
            fd.write(dep_spec.to_json(hash=ht.dag_hash))


class SpecParseError(spack.error.SpecError):
    """Wrapper for ParseError for when we're parsing specs."""

    def __init__(self, parse_error):
        super(SpecParseError, self).__init__(parse_error.message)
        self.string = parse_error.string
        self.pos = parse_error.pos

    @property
    def long_message(self):
        return "\n".join(
            [
                "  Encountered when parsing spec:",
                "    %s" % self.string,
                "    %s^" % (" " * self.pos),
            ]
        )


class ArchitecturePropagationError(spack.error.SpecError):
    """Raised when the double equal symbols are used to assign
    the spec's architecture.
    """


class DuplicateDependencyError(spack.error.SpecError):
    """Raised when the same dependency occurs in a spec twice."""


class MultipleVersionError(spack.error.SpecError):
    """Raised when version constraints occur in a spec twice."""


class DuplicateCompilerSpecError(spack.error.SpecError):
    """Raised when the same compiler occurs in a spec twice."""


class UnsupportedCompilerError(spack.error.SpecError):
    """Raised when the user asks for a compiler spack doesn't know about."""

    def __init__(self, compiler_name):
        super(UnsupportedCompilerError, self).__init__(
            "The '%s' compiler is not yet supported." % compiler_name
        )


class DuplicateArchitectureError(spack.error.SpecError):
    """Raised when the same architecture occurs in a spec twice."""


class InconsistentSpecError(spack.error.SpecError):
    """Raised when two nodes in the same spec DAG have inconsistent
    constraints."""


class InvalidDependencyError(spack.error.SpecError):
    """Raised when a dependency in a spec is not actually a dependency
    of the package."""

    def __init__(self, pkg, deps):
        self.invalid_deps = deps
        super(InvalidDependencyError, self).__init__(
            "Package {0} does not depend on {1}".format(pkg, spack.util.string.comma_or(deps))
        )


class NoProviderError(spack.error.SpecError):
    """Raised when there is no package that provides a particular
    virtual dependency.
    """

    def __init__(self, vpkg):
        super(NoProviderError, self).__init__(
            "No providers found for virtual package: '%s'" % vpkg
        )
        self.vpkg = vpkg


class MultipleProviderError(spack.error.SpecError):
    """Raised when there is no package that provides a particular
    virtual dependency.
    """

    def __init__(self, vpkg, providers):
        """Takes the name of the vpkg"""
        super(MultipleProviderError, self).__init__(
            "Multiple providers found for '%s': %s" % (vpkg, [str(s) for s in providers])
        )
        self.vpkg = vpkg
        self.providers = providers


class UnsatisfiableSpecNameError(spack.error.UnsatisfiableSpecError):
    """Raised when two specs aren't even for the same package."""

    def __init__(self, provided, required):
        super(UnsatisfiableSpecNameError, self).__init__(provided, required, "name")


class UnsatisfiableVersionSpecError(spack.error.UnsatisfiableSpecError):
    """Raised when a spec version conflicts with package constraints."""

    def __init__(self, provided, required):
        super(UnsatisfiableVersionSpecError, self).__init__(provided, required, "version")


class UnsatisfiableCompilerSpecError(spack.error.UnsatisfiableSpecError):
    """Raised when a spec comiler conflicts with package constraints."""

    def __init__(self, provided, required):
        super(UnsatisfiableCompilerSpecError, self).__init__(provided, required, "compiler")


class UnsatisfiableCompilerFlagSpecError(spack.error.UnsatisfiableSpecError):
    """Raised when a spec variant conflicts with package constraints."""

    def __init__(self, provided, required):
        super(UnsatisfiableCompilerFlagSpecError, self).__init__(
            provided, required, "compiler_flags"
        )


class UnsatisfiableArchitectureSpecError(spack.error.UnsatisfiableSpecError):
    """Raised when a spec architecture conflicts with package constraints."""

    def __init__(self, provided, required):
        super(UnsatisfiableArchitectureSpecError, self).__init__(
            provided, required, "architecture"
        )


class UnsatisfiableProviderSpecError(spack.error.UnsatisfiableSpecError):
    """Raised when a provider is supplied but constraints don't match
    a vpkg requirement"""

    def __init__(self, provided, required):
        super(UnsatisfiableProviderSpecError, self).__init__(provided, required, "provider")


# TODO: get rid of this and be more specific about particular incompatible
# dep constraints
class UnsatisfiableDependencySpecError(spack.error.UnsatisfiableSpecError):
    """Raised when some dependency of constrained specs are incompatible"""

    def __init__(self, provided, required):
        super(UnsatisfiableDependencySpecError, self).__init__(provided, required, "dependency")


class UnconstrainableDependencySpecError(spack.error.SpecError):
    """Raised when attempting to constrain by an anonymous dependency spec"""

    def __init__(self, spec):
        msg = "Cannot constrain by spec '%s'. Cannot constrain by a" % spec
        msg += " spec containing anonymous dependencies"
        super(UnconstrainableDependencySpecError, self).__init__(msg)


class AmbiguousHashError(spack.error.SpecError):
    def __init__(self, msg, *specs):
        spec_fmt = "{namespace}.{name}{@version}{%compiler}{compiler_flags}"
        spec_fmt += "{variants}{arch=architecture}{/hash:7}"
        specs_str = "\n  " + "\n  ".join(spec.format(spec_fmt) for spec in specs)
        super(AmbiguousHashError, self).__init__(msg + specs_str)


class InvalidHashError(spack.error.SpecError):
    def __init__(self, spec, hash):
        super(InvalidHashError, self).__init__(
            "The spec specified by %s does not match provided spec %s" % (hash, spec)
        )


class NoSuchHashError(spack.error.SpecError):
    def __init__(self, hash):
        super(NoSuchHashError, self).__init__("No installed spec matches the hash: '%s'" % hash)


class SpecFilenameError(spack.error.SpecError):
    """Raised when a spec file name is invalid."""


class NoSuchSpecFileError(SpecFilenameError):
    """Raised when a spec file doesn't exist."""


class RedundantSpecError(spack.error.SpecError):
    def __init__(self, spec, addition):
        super(RedundantSpecError, self).__init__(
            "Attempting to add %s to spec %s which is already concrete."
            " This is likely the result of adding to a spec specified by hash." % (addition, spec)
        )


class SpecFormatStringError(spack.error.SpecError):
    """Called for errors in Spec format strings."""


class SpecFormatSigilError(SpecFormatStringError):
    """Called for mismatched sigils and attributes in format strings"""

    def __init__(self, sigil, requirement, used):
        msg = "The sigil %s may only be used for %s." % (sigil, requirement)
        msg += " It was used with the attribute %s." % used
        super(SpecFormatSigilError, self).__init__(msg)


class ConflictsInSpecError(spack.error.SpecError, RuntimeError):
    def __init__(self, spec, matches):
        message = 'Conflicts in concretized spec "{0}"\n'.format(spec.short_spec)

        visited = set()

        long_message = ""

        match_fmt_default = '{0}. "{1}" conflicts with "{2}"\n'
        match_fmt_custom = '{0}. "{1}" conflicts with "{2}" [{3}]\n'

        for idx, (s, c, w, msg) in enumerate(matches):

            if s not in visited:
                visited.add(s)
                long_message += "List of matching conflicts for spec:\n\n"
                long_message += s.tree(indent=4) + "\n"

            if msg is None:
                long_message += match_fmt_default.format(idx + 1, c, w)
            else:
                long_message += match_fmt_custom.format(idx + 1, c, w, msg)

        super(ConflictsInSpecError, self).__init__(message, long_message)


class SpecDependencyNotFoundError(spack.error.SpecError):
    """Raised when a failure is encountered writing the dependencies of
    a spec."""


class SpecDeprecatedError(spack.error.SpecError):
    """Raised when a spec concretizes to a deprecated spec or dependency."""


class InvalidSpecDetected(spack.error.SpecError):
    """Raised when a detected spec doesn't pass validation checks."""


class SpliceError(spack.error.SpecError):
    """Raised when a splice is not possible due to dependency or provider
    satisfaction mismatch. The resulting splice would be unusable."""<|MERGE_RESOLUTION|>--- conflicted
+++ resolved
@@ -80,12 +80,9 @@
 expansion when it is the first character in an id typed on the command line.
 """
 import collections
-<<<<<<< HEAD
+import collections.abc
 import fnmatch
-=======
-import collections.abc
 import io
->>>>>>> 61a7420c
 import itertools
 import os
 import re
