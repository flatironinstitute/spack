--- conflicted
+++ resolved
@@ -174,17 +174,13 @@
         self.hash_length = hash_length
         self.upstreams = upstreams
         self.lock_cfg = lock_cfg
-<<<<<<< HEAD
-        db_root = spack.config.get("config:database_root", root)
-        self.db = spack.database.Database(db_root, upstream_dbs=upstreams, lock_cfg=lock_cfg)
-=======
         self.layout = spack.directory_layout.DirectoryLayout(
             root, projections=projections, hash_length=hash_length
         )
+        db_root = spack.config.get("config:database_root", root)
         self.db = spack.database.Database(
-            root, upstream_dbs=upstreams, lock_cfg=lock_cfg, layout=self.layout
-        )
->>>>>>> 0fab5cad
+            db_root, upstream_dbs=upstreams, lock_cfg=lock_cfg, layout=self.layout
+        )
 
         timeout_format_str = (
             f"{str(lock_cfg.package_timeout)}s" if lock_cfg.package_timeout else "No timeout"
