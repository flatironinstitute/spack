# Copyright 2013-2022 Lawrence Livermore National Security, LLC and other
# Spack Project Developers. See the top-level COPYRIGHT file for details.
#
# SPDX-License-Identifier: (Apache-2.0 OR MIT)

import os
import sys

import pytest

import llnl.util.filesystem as fs

import spack
import spack.util.executable as ex
from spack.hooks.sbang import filter_shebangs_in_directory

is_windows = sys.platform == "win32"


def test_read_unicode(tmpdir, working_env):
    script_name = "print_unicode.py"
    # read the unicode back in and see whether things work
    if is_windows:
        script = ex.Executable("%s %s" % (sys.executable, script_name))
    else:
        script = ex.Executable("./%s" % script_name)
    with tmpdir.as_cwd():
        os.environ["LD_LIBRARY_PATH"] = spack.main.spack_ld_library_path
        # make a script that prints some unicode
        with open(script_name, "w") as f:
            f.write(
                """#!{0}
from __future__ import print_function
import sys
if sys.version_info < (3, 0, 0):
    reload(sys)
    sys.setdefaultencoding('utf8')
print(u'\\xc3')
""".format(
                    sys.executable
                )
            )

        # make it executable
        fs.set_executable(script_name)
        filter_shebangs_in_directory(".", [script_name])

<<<<<<< HEAD
        assert "\xc3" == script(output=str).strip()
=======
        assert u"\xc3" == script(output=str).strip()
>>>>>>> f52f6e99


def test_which_relative_path_with_slash(tmpdir, working_env):
    tmpdir.ensure("exe")
    path = str(tmpdir.join("exe"))

    os.environ["PATH"] = ""

    with tmpdir.as_cwd():
        no_exe = ex.which(".{0}exe".format(os.path.sep))
        assert no_exe is None
        if sys.platform == "win32":
            # These checks are for 'executable' files, Windows
            # determines this by file extension.
            path += ".exe"
            tmpdir.ensure("exe.exe")
        else:
            fs.set_executable(path)

        exe = ex.which(".{0}exe".format(os.path.sep))
        assert exe.path == path


def test_which_with_slash_ignores_path(tmpdir, working_env):
    tmpdir.ensure("exe")
    tmpdir.ensure("bin{0}exe".format(os.path.sep))

    path = str(tmpdir.join("exe"))
    wrong_path = str(tmpdir.join("bin", "exe"))
    os.environ["PATH"] = os.path.dirname(wrong_path)

    with tmpdir.as_cwd():
        if sys.platform == "win32":
            # For Windows, need to create files with .exe after any assert is none tests
            tmpdir.ensure("exe.exe")
            tmpdir.ensure("bin{0}exe.exe".format(os.path.sep))
            path = path + ".exe"
            wrong_path = wrong_path + ".exe"
        else:
            fs.set_executable(path)
            fs.set_executable(wrong_path)

        exe = ex.which(".{0}exe".format(os.path.sep))
        assert exe.path == path


def test_which(tmpdir):
    os.environ["PATH"] = str(tmpdir)
    assert ex.which("spack-test-exe") is None

    with pytest.raises(ex.CommandNotFoundError):
        ex.which("spack-test-exe", required=True)

    path = str(tmpdir.join("spack-test-exe"))

    with tmpdir.as_cwd():
        if sys.platform == "win32":
            # For Windows, need to create files with .exe after any assert is none tests
            tmpdir.ensure("spack-test-exe.exe")
            path += ".exe"
        else:
            fs.touch("spack-test-exe")
            fs.set_executable("spack-test-exe")

        exe = ex.which("spack-test-exe")
        assert exe is not None
        assert exe.path == path<|MERGE_RESOLUTION|>--- conflicted
+++ resolved
@@ -45,11 +45,7 @@
         fs.set_executable(script_name)
         filter_shebangs_in_directory(".", [script_name])
 
-<<<<<<< HEAD
-        assert "\xc3" == script(output=str).strip()
-=======
         assert u"\xc3" == script(output=str).strip()
->>>>>>> f52f6e99
 
 
 def test_which_relative_path_with_slash(tmpdir, working_env):
