# Copyright 2013-2023 Lawrence Livermore National Security, LLC and other
# Spack Project Developers. See the top-level COPYRIGHT file for details.
#
# SPDX-License-Identifier: (Apache-2.0 OR MIT)

import argparse
import os
import shutil
import sys
from typing import List

import llnl.util.filesystem as fs
from llnl.util import lang, tty

import spack.build_environment
import spack.cmd
import spack.cmd.common.arguments as arguments
import spack.config
import spack.environment as ev
import spack.fetch_strategy
import spack.package_base
import spack.paths
import spack.report
import spack.spec
import spack.store
from spack.error import SpackError
from spack.installer import PackageInstaller

description = "build and install packages"
section = "build"
level = "short"


# Determine value of cache flag
def cache_opt(default_opt, use_buildcache):
    if use_buildcache == "auto":
        return default_opt
    elif use_buildcache == "only":
        return True
    elif use_buildcache == "never":
        return False


def install_kwargs_from_args(args):
    """Translate command line arguments into a dictionary that will be passed
    to the package installer.
    """
    pkg_use_bc, dep_use_bc = args.use_buildcache

    return {
        "fail_fast": args.fail_fast,
        "keep_prefix": args.keep_prefix,
        "keep_stage": args.keep_stage,
        "restage": not args.dont_restage,
        "install_source": args.install_source,
        "verbose": args.verbose or args.install_verbose,
        "fake": args.fake,
        "dirty": args.dirty,
        "package_use_cache": cache_opt(args.use_cache, pkg_use_bc),
        "package_cache_only": cache_opt(args.cache_only, pkg_use_bc),
        "dependencies_use_cache": cache_opt(args.use_cache, dep_use_bc),
        "dependencies_cache_only": cache_opt(args.cache_only, dep_use_bc),
        "include_build_deps": args.include_build_deps,
        "explicit": True,  # Use true as a default for install command
        "stop_at": args.until,
        "unsigned": args.unsigned,
        "regenerate": not args.no_regenerate,
        "install_deps": ("dependencies" in args.things_to_install),
        "install_package": ("package" in args.things_to_install),
    }


def setup_parser(subparser):
    subparser.add_argument(
        "--only",
        default="package,dependencies",
        dest="things_to_install",
        choices=["package", "dependencies"],
        help="""select the mode of installation.
the default is to install the package along with all its dependencies.
alternatively one can decide to install only the package or only
the dependencies""",
    )
    subparser.add_argument(
        "-u",
        "--until",
        type=str,
        dest="until",
        default=None,
        help="phase to stop after when installing (default None)",
    )
    arguments.add_common_arguments(subparser, ["jobs"])
    subparser.add_argument(
        "--overwrite",
        action="store_true",
        help="reinstall an existing spec, even if it has dependents",
    )
    subparser.add_argument(
        "--fail-fast",
        action="store_true",
        help="stop all builds if any build fails (default is best effort)",
    )
    subparser.add_argument(
        "--keep-prefix",
        action="store_true",
        help="don't remove the install prefix if installation fails",
    )
    subparser.add_argument(
        "--keep-stage",
        action="store_true",
        help="don't remove the build stage if installation succeeds",
    )
    subparser.add_argument(
        "--dont-restage",
        action="store_true",
        help="if a partial install is detected, don't delete prior state",
    )

    cache_group = subparser.add_mutually_exclusive_group()
    cache_group.add_argument(
        "--use-cache",
        action="store_true",
        dest="use_cache",
        default=True,
        help="check for pre-built Spack packages in mirrors (default)",
    )
    cache_group.add_argument(
        "--no-cache",
        action="store_false",
        dest="use_cache",
        default=True,
        help="do not check for pre-built Spack packages in mirrors",
    )
    cache_group.add_argument(
        "--cache-only",
        action="store_true",
        dest="cache_only",
        default=False,
        help="only install package from binary mirrors",
    )
    cache_group.add_argument(
        "--use-buildcache",
        dest="use_buildcache",
        type=arguments.use_buildcache,
        default="package:auto,dependencies:auto",
        metavar="[{auto,only,never},][package:{auto,only,never},][dependencies:{auto,only,never}]",
        help="""select the mode of buildcache for the 'package' and 'dependencies'.
Default: package:auto,dependencies:auto
- `auto` behaves like --use-cache
- `only` behaves like --cache-only
- `never` behaves like --no-cache
""",
    )

    subparser.add_argument(
        "--include-build-deps",
        action="store_true",
        dest="include_build_deps",
        default=False,
        help="""include build deps when installing from cache,
which is useful for CI pipeline troubleshooting""",
    )

    subparser.add_argument(
        "--no-check-signature",
        action="store_true",
        dest="unsigned",
        default=False,
        help="do not check signatures of binary packages",
    )
    subparser.add_argument(
        "--show-log-on-error",
        action="store_true",
        help="print full build log to stderr if build fails",
    )
    subparser.add_argument(
        "--source",
        action="store_true",
        dest="install_source",
        help="install source files in prefix",
    )
    arguments.add_common_arguments(subparser, ["no_checksum", "deprecated"])
    subparser.add_argument(
        "-v",
        "--verbose",
        action="store_true",
        dest="install_verbose",
        help="display verbose build output while installing",
    )
    subparser.add_argument("--fake", action="store_true", help="fake install for debug purposes.")
    subparser.add_argument(
        "--only-concrete",
        action="store_true",
        default=False,
        help="(with environment) only install already concretized specs",
    )

    updateenv_group = subparser.add_mutually_exclusive_group()
    updateenv_group.add_argument(
        "--add",
        action="store_true",
        default=False,
        help="""(with environment) add spec to the environment as a root.""",
    )
    updateenv_group.add_argument(
        "--no-add",
        action="store_false",
        dest="add",
        help="""(with environment) do not add spec to the environment as a
root (the default behavior).""",
    )

    subparser.add_argument(
        "--no-regenerate",
        action="store_true",
        default=False,
        help="""(with environment) don't regenerate views""",
    )
    subparser.add_argument(
        "-f",
        "--file",
        action="append",
        default=[],
        dest="specfiles",
        metavar="SPEC_YAML_FILE",
        help="install from file. Read specs to install from .yaml files",
    )

    cd_group = subparser.add_mutually_exclusive_group()
    arguments.add_common_arguments(cd_group, ["clean", "dirty"])

    testing = subparser.add_mutually_exclusive_group()
    testing.add_argument(
        "--test",
        default=None,
        choices=["root", "all"],
        help="""If 'root' is chosen, run package tests during
installation for top-level packages (but skip tests for dependencies).
if 'all' is chosen, run package tests during installation for all
packages. If neither are chosen, don't run tests for any packages.""",
    )
    arguments.add_common_arguments(subparser, ["log_format"])
    subparser.add_argument(
        "--log-file",
        default=None,
        help="filename for the log file. if not passed a default will be used",
    )
    subparser.add_argument(
        "--help-cdash", action="store_true", help="Show usage instructions for CDash reporting"
    )
    arguments.add_cdash_args(subparser, False)
    arguments.add_common_arguments(subparser, ["yes_to_all", "spec"])
    arguments.add_concretizer_args(subparser)


def default_log_file(spec):
    """Computes the default filename for the log file and creates
    the corresponding directory if not present
    """
    fmt = "test-{x.name}-{x.version}-{hash}.xml"
    basename = fmt.format(x=spec, hash=spec.dag_hash())
    dirname = fs.os.path.join(spack.paths.reports_path, "junit")
    fs.mkdirp(dirname)
    return fs.os.path.join(dirname, basename)


def report_filename(args: argparse.Namespace, specs: List[spack.spec.Spec]) -> str:
    """Return the filename to be used for reporting to JUnit or CDash format."""
    result = args.log_file or default_log_file(specs[0])
    return result


<<<<<<< HEAD
def install_specs(specs, install_kwargs, cli_args):
    try:
        if ev.active_environment():
            install_specs_inside_environment(specs, install_kwargs, cli_args)
        else:
            install_specs_outside_environment(specs, install_kwargs)
    except spack.build_environment.InstallError as e:
        if cli_args.show_log_on_error:
            e.print_context()
            assert e.pkg, "Expected InstallError to include the associated package"
            if not os.path.exists(e.pkg.build_log_path):
                tty.error("'spack install' created no log.")
            else:
                sys.stderr.write("Full build log:\n")
                with open(e.pkg.build_log_path) as log:
                    shutil.copyfileobj(log, sys.stderr)
        raise


def install_specs_inside_environment(specs, install_kwargs, cli_args):
    specs_to_install, specs_to_add = [], []
    env = ev.active_environment()
    for abstract, concrete in specs:
        # This won't find specs added to the env since last
        # concretize, therefore should we consider enforcing
        # concretization of the env before allowing to install
        # specs?
        m_spec = env.matching_spec(abstract)

        # If there is any ambiguity in the above call to matching_spec
        # (i.e. if more than one spec in the environment matches), then
        # SpackEnvironmentError is raised, with a message listing the
        # the matches.  Getting to this point means there were either
        # no matches or exactly one match.

        if not m_spec and not cli_args.add:
            msg = (
                "Cannot install '{0}' because it is not in the current environment."
                " You can add it to the environment with 'spack add {0}', or as part"
                " of the install command with 'spack install --add {0}'"
            ).format(str(abstract))
            tty.die(msg)

        if not m_spec:
            tty.debug("adding {0} as a root".format(abstract.name))
            specs_to_add.append((abstract, concrete))
            continue

        tty.debug("exactly one match for {0} in env -> {1}".format(m_spec.name, m_spec.dag_hash()))

        if m_spec in env.roots() or not cli_args.add:
            # either the single match is a root spec (in which case
            # the spec is not added to the env again), or the user did
            # not specify --add (in which case it is assumed we are
            # installing already-concretized specs in the env)
            tty.debug("just install {0}".format(m_spec.name))
            specs_to_install.append(m_spec)
        else:
            # the single match is not a root (i.e. it's a dependency),
            # and --add was specified, so we'll add it as a
            # root before installing
            tty.debug("add {0} then install it".format(m_spec.name))
            specs_to_add.append((abstract, concrete))
    if specs_to_add:
        tty.debug("Adding the following specs as roots:")
        for abstract, concrete in specs_to_add:
            tty.debug("  {0}".format(abstract.name))
            with env.write_transaction():
                specs_to_install.append(env.concretize_and_add(abstract, concrete))
                env.write(regenerate=False)
    # Install the validated list of cli specs
    if specs_to_install:
        tty.debug("Installing the following cli specs:")
        for s in specs_to_install:
            tty.debug("  {0}".format(s.name))
        env.install_specs(specs_to_install, **install_kwargs)


def install_specs_outside_environment(specs, install_kwargs):
    installs = [(concrete.package, install_kwargs) for _, concrete in specs]
    builder = PackageInstaller(installs)
    builder.install()


def print_cdash_help():
    parser = argparse.ArgumentParser(
        formatter_class=argparse.RawDescriptionHelpFormatter,
        epilog=textwrap.dedent(
            """\
environment variables:
SPACK_CDASH_AUTH_TOKEN
                    authentication token to present to CDash
                    """
        ),
    )
    arguments.add_cdash_args(parser, True)
    parser.print_help()


def install_all_specs_from_active_environment(
    install_kwargs, only_concrete, cli_test_arg, reporter_factory
):
    """Install all specs from the active environment

    Args:
        install_kwargs (dict): dictionary of options to be passed to the installer
        only_concrete (bool): if true don't concretize the environment, but install
            only the specs that are already concrete
        cli_test_arg (bool or str): command line argument to select which test to run
        reporter: reporter object for the installations
    """
    env = ev.active_environment()
    if not env:
        msg = "install requires a package argument or active environment"
        if "spack.yaml" in os.listdir(os.getcwd()):
            # There's a spack.yaml file in the working dir, the user may
            # have intended to use that
            msg += "\n\n"
            msg += "Did you mean to install using the `spack.yaml`"
            msg += " in this directory? Try: \n"
            msg += "    spack env activate .\n"
            msg += "    spack install\n"
            msg += "  OR\n"
            msg += "    spack --env . install"
        tty.die(msg)

    install_kwargs["tests"] = compute_tests_install_kwargs(env.user_specs, cli_test_arg)
    if not only_concrete:
        with env.write_transaction():
            concretized_specs = env.concretize(tests=install_kwargs["tests"])
            ev.display_specs(concretized_specs)

            # save view regeneration for later, so that we only do it
            # once, as it can be slow.
            env.write(regenerate=False)

    specs = env.all_specs()
    if not specs:
        msg = "{0} environment has no specs to install".format(env.name)
        tty.msg(msg)
        return

    reporter = reporter_factory(specs) or lang.nullcontext()

    tty.msg("Installing environment {0}".format(env.name))
    with reporter:
        env.install_all(**install_kwargs)

    if not args.no_regenerate:
        tty.debug("Regenerating environment views for {0}".format(env.name))
        with env.write_transaction():
            # write env to trigger view generation and modulefile
            # generation
            env.write()


=======
>>>>>>> 6e490f22
def compute_tests_install_kwargs(specs, cli_test_arg):
    """Translate the test cli argument into the proper install argument"""
    if cli_test_arg == "all":
        return True
    elif cli_test_arg == "root":
        return [spec.name for spec in specs]
    return False


def require_user_confirmation_for_overwrite(concrete_specs, args):
    if args.yes_to_all:
        return

    installed = list(filter(lambda x: x, map(spack.store.db.query_one, concrete_specs)))
    display_args = {"long": True, "show_flags": True, "variants": True}

    if installed:
        tty.msg("The following package specs will be " "reinstalled:\n")
        spack.cmd.display_specs(installed, **display_args)

    not_installed = list(filter(lambda x: x not in installed, concrete_specs))
    if not_installed:
        tty.msg(
            "The following package specs are not installed and"
            " the --overwrite flag was given. The package spec"
            " will be newly installed:\n"
        )
        spack.cmd.display_specs(not_installed, **display_args)

    # We have some specs, so one of the above must have been true
    answer = tty.get_yes_or_no("Do you want to proceed?", default=False)
    if not answer:
        tty.die("Reinstallation aborted.")


def _dump_log_on_error(e: spack.build_environment.InstallError):
    e.print_context()
    assert e.pkg, "Expected InstallError to include the associated package"
    if not os.path.exists(e.pkg.build_log_path):
        tty.error("'spack install' created no log.")
    else:
        sys.stderr.write("Full build log:\n")
        with open(e.pkg.build_log_path, errors="replace") as log:
            shutil.copyfileobj(log, sys.stderr)


def _die_require_env():
    msg = "install requires a package argument or active environment"
    if "spack.yaml" in os.listdir(os.getcwd()):
        # There's a spack.yaml file in the working dir, the user may
        # have intended to use that
        msg += (
            "\n\n"
            "Did you mean to install using the `spack.yaml`"
            " in this directory? Try: \n"
            "    spack env activate .\n"
            "    spack install\n"
            "  OR\n"
            "    spack --env . install"
        )
    tty.die(msg)


def install(parser, args):
    # TODO: unify args.verbose?
    tty.set_verbose(args.verbose or args.install_verbose)

    if args.help_cdash:
        arguments.print_cdash_help()
        return

    if args.no_checksum:
        spack.config.set("config:checksum", False, scope="command_line")

    if args.deprecated:
        spack.config.set("config:deprecated", True, scope="command_line")

    arguments.sanitize_reporter_options(args)

    def reporter_factory(specs):
        if args.log_format is None:
            return lang.nullcontext()

        return spack.report.build_context_manager(
            reporter=args.reporter(), filename=report_filename(args, specs=specs), specs=specs
        )

    install_kwargs = install_kwargs_from_args(args)

    env = ev.active_environment()

    if not env and not args.spec and not args.specfiles:
        _die_require_env()

    try:
        if env:
            install_with_active_env(env, args, install_kwargs, reporter_factory)
        else:
            install_without_active_env(args, install_kwargs, reporter_factory)
    except spack.build_environment.InstallError as e:
        if args.show_log_on_error:
            _dump_log_on_error(e)
        raise


def _maybe_add_and_concretize(args, env, specs):
    """Handle the overloaded spack install behavior of adding
    and automatically concretizing specs"""

    # Users can opt out of accidental concretizations with --only-concrete
    if args.only_concrete:
        return

    # Otherwise, we will modify the environment.
    with env.write_transaction():
        # `spack add` adds these specs.
        if args.add:
            for spec in specs:
                env.add(spec)

        # `spack concretize`
        tests = compute_tests_install_kwargs(env.user_specs, args.test)
        concretized_specs = env.concretize(tests=tests)
        ev.display_specs(concretized_specs)

        # save view regeneration for later, so that we only do it
        # once, as it can be slow.
        env.write(regenerate=False)


def install_with_active_env(env: ev.Environment, args, install_kwargs, reporter_factory):
    specs = spack.cmd.parse_specs(args.spec)

    # The following two commands are equivalent:
    # 1. `spack install --add x y z`
    # 2. `spack add x y z && spack concretize && spack install --only-concrete`
    # here we do the `add` and `concretize` part.
    _maybe_add_and_concretize(args, env, specs)

    # Now we're doing `spack install --only-concrete`.
    if args.add or not specs:
        specs_to_install = env.concrete_roots()
        if not specs_to_install:
            tty.msg(f"{env.name} environment has no specs to install")
            return

    # `spack install x y z` without --add is installing matching specs in the env.
    else:
        specs_to_install = env.all_matching_specs(*specs)
        if not specs_to_install:
            msg = (
                "Cannot install '{0}' because no matching specs are in the current environment."
                " You can add specs to the environment with 'spack add {0}', or as part"
                " of the install command with 'spack install --add {0}'"
            ).format(" ".join(args.spec))
            tty.die(msg)

    install_kwargs["tests"] = compute_tests_install_kwargs(specs_to_install, args.test)

    if args.overwrite:
        require_user_confirmation_for_overwrite(specs_to_install, args)
        install_kwargs["overwrite"] = [spec.dag_hash() for spec in specs_to_install]

    try:
        with reporter_factory(specs_to_install):
            env.install_specs(specs_to_install, **install_kwargs)
    finally:
        # TODO: this is doing way too much to trigger
        # views and modules to be generated.
        with env.write_transaction():
            env.write(regenerate=True)


def concrete_specs_from_cli(args, install_kwargs):
    """Return abstract and concrete spec parsed from the command line."""
    abstract_specs = spack.cmd.parse_specs(args.spec)
    install_kwargs["tests"] = compute_tests_install_kwargs(abstract_specs, args.test)
    try:
        concrete_specs = spack.cmd.parse_specs(
            args.spec, concretize=True, tests=install_kwargs["tests"]
        )
    except SpackError as e:
        tty.debug(e)
        if args.log_format is not None:
            reporter = args.reporter()
            reporter.concretization_report(report_filename(args, abstract_specs), e.message)
        raise
    return concrete_specs


def concrete_specs_from_file(args):
    """Return the list of concrete specs read from files."""
    result = []
    for file in args.specfiles:
        with open(file, "r") as f:
            if file.endswith("yaml") or file.endswith("yml"):
                s = spack.spec.Spec.from_yaml(f)
            else:
                s = spack.spec.Spec.from_json(f)

        concretized = s.concretized()
        if concretized.dag_hash() != s.dag_hash():
            msg = 'skipped invalid file "{0}". '
            msg += "The file does not contain a concrete spec."
            tty.warn(msg.format(file))
            continue
        result.append(concretized)
    return result


def install_without_active_env(args, install_kwargs, reporter_factory):
    concrete_specs = concrete_specs_from_cli(args, install_kwargs) + concrete_specs_from_file(args)

    if len(concrete_specs) == 0:
        tty.die("The `spack install` command requires a spec to install.")

    with reporter_factory(concrete_specs):
        if args.overwrite:
            require_user_confirmation_for_overwrite(concrete_specs, args)
            install_kwargs["overwrite"] = [spec.dag_hash() for spec in concrete_specs]

        installs = [(s.package, install_kwargs) for s in concrete_specs]
        builder = PackageInstaller(installs)
        builder.install()<|MERGE_RESOLUTION|>--- conflicted
+++ resolved
@@ -270,165 +270,6 @@
     return result
 
 
-<<<<<<< HEAD
-def install_specs(specs, install_kwargs, cli_args):
-    try:
-        if ev.active_environment():
-            install_specs_inside_environment(specs, install_kwargs, cli_args)
-        else:
-            install_specs_outside_environment(specs, install_kwargs)
-    except spack.build_environment.InstallError as e:
-        if cli_args.show_log_on_error:
-            e.print_context()
-            assert e.pkg, "Expected InstallError to include the associated package"
-            if not os.path.exists(e.pkg.build_log_path):
-                tty.error("'spack install' created no log.")
-            else:
-                sys.stderr.write("Full build log:\n")
-                with open(e.pkg.build_log_path) as log:
-                    shutil.copyfileobj(log, sys.stderr)
-        raise
-
-
-def install_specs_inside_environment(specs, install_kwargs, cli_args):
-    specs_to_install, specs_to_add = [], []
-    env = ev.active_environment()
-    for abstract, concrete in specs:
-        # This won't find specs added to the env since last
-        # concretize, therefore should we consider enforcing
-        # concretization of the env before allowing to install
-        # specs?
-        m_spec = env.matching_spec(abstract)
-
-        # If there is any ambiguity in the above call to matching_spec
-        # (i.e. if more than one spec in the environment matches), then
-        # SpackEnvironmentError is raised, with a message listing the
-        # the matches.  Getting to this point means there were either
-        # no matches or exactly one match.
-
-        if not m_spec and not cli_args.add:
-            msg = (
-                "Cannot install '{0}' because it is not in the current environment."
-                " You can add it to the environment with 'spack add {0}', or as part"
-                " of the install command with 'spack install --add {0}'"
-            ).format(str(abstract))
-            tty.die(msg)
-
-        if not m_spec:
-            tty.debug("adding {0} as a root".format(abstract.name))
-            specs_to_add.append((abstract, concrete))
-            continue
-
-        tty.debug("exactly one match for {0} in env -> {1}".format(m_spec.name, m_spec.dag_hash()))
-
-        if m_spec in env.roots() or not cli_args.add:
-            # either the single match is a root spec (in which case
-            # the spec is not added to the env again), or the user did
-            # not specify --add (in which case it is assumed we are
-            # installing already-concretized specs in the env)
-            tty.debug("just install {0}".format(m_spec.name))
-            specs_to_install.append(m_spec)
-        else:
-            # the single match is not a root (i.e. it's a dependency),
-            # and --add was specified, so we'll add it as a
-            # root before installing
-            tty.debug("add {0} then install it".format(m_spec.name))
-            specs_to_add.append((abstract, concrete))
-    if specs_to_add:
-        tty.debug("Adding the following specs as roots:")
-        for abstract, concrete in specs_to_add:
-            tty.debug("  {0}".format(abstract.name))
-            with env.write_transaction():
-                specs_to_install.append(env.concretize_and_add(abstract, concrete))
-                env.write(regenerate=False)
-    # Install the validated list of cli specs
-    if specs_to_install:
-        tty.debug("Installing the following cli specs:")
-        for s in specs_to_install:
-            tty.debug("  {0}".format(s.name))
-        env.install_specs(specs_to_install, **install_kwargs)
-
-
-def install_specs_outside_environment(specs, install_kwargs):
-    installs = [(concrete.package, install_kwargs) for _, concrete in specs]
-    builder = PackageInstaller(installs)
-    builder.install()
-
-
-def print_cdash_help():
-    parser = argparse.ArgumentParser(
-        formatter_class=argparse.RawDescriptionHelpFormatter,
-        epilog=textwrap.dedent(
-            """\
-environment variables:
-SPACK_CDASH_AUTH_TOKEN
-                    authentication token to present to CDash
-                    """
-        ),
-    )
-    arguments.add_cdash_args(parser, True)
-    parser.print_help()
-
-
-def install_all_specs_from_active_environment(
-    install_kwargs, only_concrete, cli_test_arg, reporter_factory
-):
-    """Install all specs from the active environment
-
-    Args:
-        install_kwargs (dict): dictionary of options to be passed to the installer
-        only_concrete (bool): if true don't concretize the environment, but install
-            only the specs that are already concrete
-        cli_test_arg (bool or str): command line argument to select which test to run
-        reporter: reporter object for the installations
-    """
-    env = ev.active_environment()
-    if not env:
-        msg = "install requires a package argument or active environment"
-        if "spack.yaml" in os.listdir(os.getcwd()):
-            # There's a spack.yaml file in the working dir, the user may
-            # have intended to use that
-            msg += "\n\n"
-            msg += "Did you mean to install using the `spack.yaml`"
-            msg += " in this directory? Try: \n"
-            msg += "    spack env activate .\n"
-            msg += "    spack install\n"
-            msg += "  OR\n"
-            msg += "    spack --env . install"
-        tty.die(msg)
-
-    install_kwargs["tests"] = compute_tests_install_kwargs(env.user_specs, cli_test_arg)
-    if not only_concrete:
-        with env.write_transaction():
-            concretized_specs = env.concretize(tests=install_kwargs["tests"])
-            ev.display_specs(concretized_specs)
-
-            # save view regeneration for later, so that we only do it
-            # once, as it can be slow.
-            env.write(regenerate=False)
-
-    specs = env.all_specs()
-    if not specs:
-        msg = "{0} environment has no specs to install".format(env.name)
-        tty.msg(msg)
-        return
-
-    reporter = reporter_factory(specs) or lang.nullcontext()
-
-    tty.msg("Installing environment {0}".format(env.name))
-    with reporter:
-        env.install_all(**install_kwargs)
-
-    if not args.no_regenerate:
-        tty.debug("Regenerating environment views for {0}".format(env.name))
-        with env.write_transaction():
-            # write env to trigger view generation and modulefile
-            # generation
-            env.write()
-
-
-=======
->>>>>>> 6e490f22
 def compute_tests_install_kwargs(specs, cli_test_arg):
     """Translate the test cli argument into the proper install argument"""
     if cli_test_arg == "all":
@@ -598,8 +439,9 @@
     finally:
         # TODO: this is doing way too much to trigger
         # views and modules to be generated.
-        with env.write_transaction():
-            env.write(regenerate=True)
+        if not args.no_regenerate:
+            with env.write_transaction():
+                env.write(regenerate=True)
 
 
 def concrete_specs_from_cli(args, install_kwargs):
