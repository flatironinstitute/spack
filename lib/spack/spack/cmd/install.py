# Copyright 2013-2024 Lawrence Livermore National Security, LLC and other
# Spack Project Developers. See the top-level COPYRIGHT file for details.
#
# SPDX-License-Identifier: (Apache-2.0 OR MIT)

import argparse
import os
import shutil
import sys
from typing import List

import llnl.util.filesystem as fs
from llnl.util import lang, tty

import spack.build_environment
import spack.cmd
import spack.config
import spack.environment as ev
import spack.fetch_strategy
import spack.package_base
import spack.paths
import spack.report
import spack.spec
import spack.store
from spack.cmd.common import arguments
from spack.error import SpackError
from spack.installer import PackageInstaller

description = "build and install packages"
section = "build"
level = "short"


# Determine value of cache flag
def cache_opt(default_opt, use_buildcache):
    if use_buildcache == "auto":
        return default_opt
    elif use_buildcache == "only":
        return True
    elif use_buildcache == "never":
        return False


def install_kwargs_from_args(args):
    """Translate command line arguments into a dictionary that will be passed
    to the package installer.
    """
    pkg_use_bc, dep_use_bc = args.use_buildcache

    return {
        "fail_fast": args.fail_fast,
        "keep_prefix": args.keep_prefix,
        "keep_stage": args.keep_stage,
        "restage": not args.dont_restage,
        "install_source": args.install_source,
        "verbose": args.verbose or args.install_verbose,
        "fake": args.fake,
        "dirty": args.dirty,
        "package_use_cache": cache_opt(args.use_cache, pkg_use_bc),
        "package_cache_only": cache_opt(args.cache_only, pkg_use_bc),
        "dependencies_use_cache": cache_opt(args.use_cache, dep_use_bc),
        "dependencies_cache_only": cache_opt(args.cache_only, dep_use_bc),
        "include_build_deps": args.include_build_deps,
        "explicit": True,  # Use true as a default for install command
        "stop_at": args.until,
        "unsigned": args.unsigned,
        "regenerate": not args.no_regenerate,
        "install_deps": ("dependencies" in args.things_to_install),
        "install_package": ("package" in args.things_to_install),
    }


def setup_parser(subparser):
    subparser.add_argument(
        "--only",
        default="package,dependencies",
        dest="things_to_install",
        choices=["package", "dependencies"],
        help="select the mode of installation\n\n"
        "default is to install the package along with all its dependencies. "
        "alternatively, one can decide to install only the package or only the dependencies",
    )
    subparser.add_argument(
        "-u",
        "--until",
        type=str,
        dest="until",
        default=None,
        help="phase to stop after when installing (default None)",
    )
    arguments.add_common_arguments(subparser, ["jobs"])
    subparser.add_argument(
        "--overwrite",
        action="store_true",
        help="reinstall an existing spec, even if it has dependents",
    )
    subparser.add_argument(
        "--fail-fast",
        action="store_true",
        help="stop all builds if any build fails (default is best effort)",
    )
    subparser.add_argument(
        "--keep-prefix",
        action="store_true",
        help="don't remove the install prefix if installation fails",
    )
    subparser.add_argument(
        "--keep-stage",
        action="store_true",
        help="don't remove the build stage if installation succeeds",
    )
    subparser.add_argument(
        "--dont-restage",
        action="store_true",
        help="if a partial install is detected, don't delete prior state",
    )

    cache_group = subparser.add_mutually_exclusive_group()
    cache_group.add_argument(
        "--use-cache",
        action="store_true",
        dest="use_cache",
        default=True,
        help="check for pre-built Spack packages in mirrors (default)",
    )
    cache_group.add_argument(
        "--no-cache",
        action="store_false",
        dest="use_cache",
        default=True,
        help="do not check for pre-built Spack packages in mirrors",
    )
    cache_group.add_argument(
        "--cache-only",
        action="store_true",
        dest="cache_only",
        default=False,
        help="only install package from binary mirrors",
    )
    cache_group.add_argument(
        "--use-buildcache",
        dest="use_buildcache",
        type=arguments.use_buildcache,
        default="package:auto,dependencies:auto",
        metavar="[{auto,only,never},][package:{auto,only,never},][dependencies:{auto,only,never}]",
        help="select the mode of buildcache for the 'package' and 'dependencies'\n\n"
        "default: package:auto,dependencies:auto\n\n"
        "- `auto` behaves like --use-cache\n"
        "- `only` behaves like --cache-only\n"
        "- `never` behaves like --no-cache",
    )

    subparser.add_argument(
        "--include-build-deps",
        action="store_true",
        dest="include_build_deps",
        default=False,
        help="include build deps when installing from cache, "
        "useful for CI pipeline troubleshooting",
    )

    subparser.add_argument(
        "--no-check-signature",
        action="store_true",
        dest="unsigned",
        default=None,
        help="do not check signatures of binary packages (override mirror config)",
    )
    subparser.add_argument(
        "--show-log-on-error",
        action="store_true",
        help="print full build log to stderr if build fails",
    )
    subparser.add_argument(
        "--source",
        action="store_true",
        dest="install_source",
        help="install source files in prefix",
    )
    arguments.add_common_arguments(subparser, ["no_checksum"])
    subparser.add_argument(
        "-v",
        "--verbose",
        action="store_true",
        dest="install_verbose",
        help="display verbose build output while installing",
    )
    subparser.add_argument("--fake", action="store_true", help="fake install for debug purposes")
    subparser.add_argument(
        "--only-concrete",
        action="store_true",
        default=False,
        help="(with environment) only install already concretized specs",
    )

    updateenv_group = subparser.add_mutually_exclusive_group()
    updateenv_group.add_argument(
        "--add",
        action="store_true",
        default=False,
        help="(with environment) add spec to the environment as a root",
    )
    updateenv_group.add_argument(
        "--no-add",
        action="store_false",
        dest="add",
        help="(with environment) do not add spec to the environment as a root",
    )

    subparser.add_argument(
        "--no-regenerate",
        action="store_true",
        default=False,
        help="""(with environment) don't regenerate views""",
    )
    subparser.add_argument(
        "-f",
        "--file",
        action="append",
        default=[],
        dest="specfiles",
        metavar="SPEC_YAML_FILE",
        help="read specs to install from .yaml files",
    )

    cd_group = subparser.add_mutually_exclusive_group()
    arguments.add_common_arguments(cd_group, ["clean", "dirty"])

    testing = subparser.add_mutually_exclusive_group()
    testing.add_argument(
        "--test",
        default=None,
        choices=["root", "all"],
        help="run tests on only root packages or all packages",
    )
    arguments.add_common_arguments(subparser, ["log_format"])
    subparser.add_argument("--log-file", default=None, help="filename for the log file")
    subparser.add_argument(
        "--help-cdash", action="store_true", help="show usage instructions for CDash reporting"
    )
    arguments.add_cdash_args(subparser, False)
    arguments.add_common_arguments(subparser, ["yes_to_all", "spec"])
    arguments.add_concretizer_args(subparser)


def default_log_file(spec):
    """Computes the default filename for the log file and creates
    the corresponding directory if not present
    """
    basename = spec.format_path("test-{name}-{version}-{hash}.xml")
    dirname = fs.os.path.join(spack.paths.reports_path, "junit")
    fs.mkdirp(dirname)
    return fs.os.path.join(dirname, basename)


def report_filename(args: argparse.Namespace, specs: List[spack.spec.Spec]) -> str:
    """Return the filename to be used for reporting to JUnit or CDash format."""
    result = args.log_file or default_log_file(specs[0])
    return result


def compute_tests_install_kwargs(specs, cli_test_arg):
    """Translate the test cli argument into the proper install argument"""
    if cli_test_arg == "all":
        return True
    elif cli_test_arg == "root":
        return [spec.name for spec in specs]
    return False


def require_user_confirmation_for_overwrite(concrete_specs, args):
    if args.yes_to_all:
        return

    installed = list(filter(lambda x: x, map(spack.store.STORE.db.query_one, concrete_specs)))
    display_args = {"long": True, "show_flags": True, "variants": True}

    if installed:
        tty.msg("The following package specs will be reinstalled:\n")
        spack.cmd.display_specs(installed, **display_args)

    not_installed = list(filter(lambda x: x not in installed, concrete_specs))
    if not_installed:
        tty.msg(
            "The following package specs are not installed and"
            " the --overwrite flag was given. The package spec"
            " will be newly installed:\n"
        )
        spack.cmd.display_specs(not_installed, **display_args)

    # We have some specs, so one of the above must have been true
    answer = tty.get_yes_or_no("Do you want to proceed?", default=False)
    if not answer:
        tty.die("Reinstallation aborted.")


def _dump_log_on_error(e: spack.build_environment.InstallError):
    e.print_context()
    assert e.pkg, "Expected InstallError to include the associated package"
    if not os.path.exists(e.pkg.log_path):
        tty.error("'spack install' created no log.")
    else:
        sys.stderr.write("Full build log:\n")
        with open(e.pkg.log_path, errors="replace") as log:
            shutil.copyfileobj(log, sys.stderr)


def _die_require_env():
    msg = "install requires a package argument or active environment"
    if "spack.yaml" in os.listdir(os.getcwd()):
        # There's a spack.yaml file in the working dir, the user may
        # have intended to use that
        msg += (
            "\n\n"
            "Did you mean to install using the `spack.yaml`"
            " in this directory? Try: \n"
            "    spack env activate .\n"
            "    spack install\n"
            "  OR\n"
            "    spack --env . install"
        )
    tty.die(msg)


def install(parser, args):
    # TODO: unify args.verbose?
    tty.set_verbose(args.verbose or args.install_verbose)

    if args.help_cdash:
        arguments.print_cdash_help()
        return

    if args.no_checksum:
        spack.config.set("config:checksum", False, scope="command_line")

    if args.log_file and not args.log_format:
        msg = "the '--log-format' must be specified when using '--log-file'"
        tty.die(msg)

    arguments.sanitize_reporter_options(args)

    def reporter_factory(specs):
        if args.log_format is None:
            return lang.nullcontext()

        return spack.report.build_context_manager(
            reporter=args.reporter(), filename=report_filename(args, specs=specs), specs=specs
        )

    install_kwargs = install_kwargs_from_args(args)

    env = ev.active_environment()

    if not env and not args.spec and not args.specfiles:
        _die_require_env()

    try:
        if env:
            install_with_active_env(env, args, install_kwargs, reporter_factory)
        else:
            install_without_active_env(args, install_kwargs, reporter_factory)
    except spack.build_environment.InstallError as e:
        if args.show_log_on_error:
            _dump_log_on_error(e)
        raise


def _maybe_add_and_concretize(args, env, specs):
    """Handle the overloaded spack install behavior of adding
    and automatically concretizing specs"""

    # Users can opt out of accidental concretizations with --only-concrete
    if args.only_concrete:
        return

    # Otherwise, we will modify the environment.
    with env.write_transaction():
        # `spack add` adds these specs.
        if args.add:
            for spec in specs:
                env.add(spec)

        # `spack concretize`
        tests = compute_tests_install_kwargs(env.user_specs, args.test)
        concretized_specs = env.concretize(tests=tests)
        ev.display_specs(concretized_specs)

        # save view regeneration for later, so that we only do it
        # once, as it can be slow.
        env.write(regenerate=False)


def install_with_active_env(env: ev.Environment, args, install_kwargs, reporter_factory):
    specs = spack.cmd.parse_specs(args.spec)

    # The following two commands are equivalent:
    # 1. `spack install --add x y z`
    # 2. `spack add x y z && spack concretize && spack install --only-concrete`
    # here we do the `add` and `concretize` part.
    _maybe_add_and_concretize(args, env, specs)

    # Now we're doing `spack install --only-concrete`.
    if args.add or not specs:
        specs_to_install = env.concrete_roots()
        if not specs_to_install:
            tty.msg(f"{env.name} environment has no specs to install")
            return

    # `spack install x y z` without --add is installing matching specs in the env.
    else:
        specs_to_install = env.all_matching_specs(*specs)
        if not specs_to_install:
            msg = (
                "Cannot install '{0}' because no matching specs are in the current environment."
                " You can add specs to the environment with 'spack add {0}', or as part"
                " of the install command with 'spack install --add {0}'"
            ).format(" ".join(args.spec))
            tty.die(msg)

    install_kwargs["tests"] = compute_tests_install_kwargs(specs_to_install, args.test)

    if args.overwrite:
        require_user_confirmation_for_overwrite(specs_to_install, args)
        install_kwargs["overwrite"] = [spec.dag_hash() for spec in specs_to_install]

    try:
        with reporter_factory(specs_to_install):
            env.install_specs(specs_to_install, **install_kwargs)
    finally:
<<<<<<< HEAD
        # TODO: this is doing way too much to trigger
        # views and modules to be generated.
        if not args.no_regenerate:
=======
        if env.views:
>>>>>>> 747cd374
            with env.write_transaction():
                env.write(regenerate=True)


def concrete_specs_from_cli(args, install_kwargs):
    """Return abstract and concrete spec parsed from the command line."""
    abstract_specs = spack.cmd.parse_specs(args.spec)
    install_kwargs["tests"] = compute_tests_install_kwargs(abstract_specs, args.test)
    try:
        concrete_specs = spack.cmd.parse_specs(
            args.spec, concretize=True, tests=install_kwargs["tests"]
        )
    except SpackError as e:
        tty.debug(e)
        if args.log_format is not None:
            reporter = args.reporter()
            reporter.concretization_report(report_filename(args, abstract_specs), e.message)
        raise
    return concrete_specs


def concrete_specs_from_file(args):
    """Return the list of concrete specs read from files."""
    result = []
    for file in args.specfiles:
        with open(file, "r") as f:
            if file.endswith("yaml") or file.endswith("yml"):
                s = spack.spec.Spec.from_yaml(f)
            else:
                s = spack.spec.Spec.from_json(f)

        concretized = s.concretized()
        if concretized.dag_hash() != s.dag_hash():
            msg = 'skipped invalid file "{0}". '
            msg += "The file does not contain a concrete spec."
            tty.warn(msg.format(file))
            continue
        result.append(concretized)
    return result


def install_without_active_env(args, install_kwargs, reporter_factory):
    concrete_specs = concrete_specs_from_cli(args, install_kwargs) + concrete_specs_from_file(args)

    if len(concrete_specs) == 0:
        tty.die("The `spack install` command requires a spec to install.")

    with reporter_factory(concrete_specs):
        if args.overwrite:
            require_user_confirmation_for_overwrite(concrete_specs, args)
            install_kwargs["overwrite"] = [spec.dag_hash() for spec in concrete_specs]

        installs = [(s.package, install_kwargs) for s in concrete_specs]
        builder = PackageInstaller(installs)
        builder.install()<|MERGE_RESOLUTION|>--- conflicted
+++ resolved
@@ -427,13 +427,9 @@
         with reporter_factory(specs_to_install):
             env.install_specs(specs_to_install, **install_kwargs)
     finally:
-<<<<<<< HEAD
         # TODO: this is doing way too much to trigger
         # views and modules to be generated.
-        if not args.no_regenerate:
-=======
-        if env.views:
->>>>>>> 747cd374
+        if env.views and not args.no_regenerate:
             with env.write_transaction():
                 env.write(regenerate=True)
 
