# Copyright 2013-2022 Lawrence Livermore National Security, LLC and other
# Spack Project Developers. See the top-level COPYRIGHT file for details.
#
# SPDX-License-Identifier: (Apache-2.0 OR MIT)

import argparse
import os
import shutil
import sys
import textwrap

import llnl.util.filesystem as fs
import llnl.util.tty as tty

import spack.build_environment
import spack.cmd
import spack.cmd.common.arguments as arguments
import spack.config
import spack.environment as ev
import spack.fetch_strategy
import spack.package_base
import spack.paths
import spack.report
import spack.spec
import spack.store
from spack.error import SpackError
from spack.installer import PackageInstaller

description = "build and install packages"
section = "build"
level = "short"


<<<<<<< HEAD
def update_kwargs_from_args(args, kwargs):
    """Parse cli arguments and construct a dictionary
    that will be passed to the package installer."""

    kwargs.update(
        {
            "fail_fast": args.fail_fast,
            "keep_prefix": args.keep_prefix,
            "keep_stage": args.keep_stage,
            "restage": not args.dont_restage,
            "install_source": args.install_source,
            "verbose": args.verbose or args.install_verbose,
            "fake": args.fake,
            "dirty": args.dirty,
            "use_cache": args.use_cache,
            "cache_only": args.cache_only,
            "include_build_deps": args.include_build_deps,
            "explicit": True,  # Always true for install command
            "stop_at": args.until,
            "unsigned": args.unsigned,
            "regenerate": not args.no_regenerate,
        }
    )

    kwargs.update(
        {
            "install_deps": ("dependencies" in args.things_to_install),
            "install_package": ("package" in args.things_to_install),
        }
    )

    if hasattr(args, "setup"):
        setups = set()
        for arglist_s in args.setup:
            for arg in [x.strip() for x in arglist_s.split(",")]:
                setups.add(arg)
        kwargs["setup"] = setups
        tty.msg("Setup={0}".format(kwargs["setup"]))
=======
def install_kwargs_from_args(args):
    """Translate command line arguments into a dictionary that will be passed
    to the package installer.
    """
    return {
        "fail_fast": args.fail_fast,
        "keep_prefix": args.keep_prefix,
        "keep_stage": args.keep_stage,
        "restage": not args.dont_restage,
        "install_source": args.install_source,
        "verbose": args.verbose or args.install_verbose,
        "fake": args.fake,
        "dirty": args.dirty,
        "use_cache": args.use_cache,
        "cache_only": args.cache_only,
        "include_build_deps": args.include_build_deps,
        "explicit": True,  # Use true as a default for install command
        "stop_at": args.until,
        "unsigned": args.unsigned,
        "install_deps": ("dependencies" in args.things_to_install),
        "install_package": ("package" in args.things_to_install),
    }
>>>>>>> 29ee89b2


def setup_parser(subparser):
    subparser.add_argument(
        "--only",
        default="package,dependencies",
        dest="things_to_install",
        choices=["package", "dependencies"],
        help="""select the mode of installation.
the default is to install the package along with all its dependencies.
alternatively one can decide to install only the package or only
the dependencies""",
    )
    subparser.add_argument(
        "-u",
        "--until",
        type=str,
        dest="until",
        default=None,
        help="phase to stop after when installing (default None)",
    )
    arguments.add_common_arguments(subparser, ["jobs"])
    subparser.add_argument(
        "--overwrite",
        action="store_true",
        help="reinstall an existing spec, even if it has dependents",
    )
    subparser.add_argument(
        "--fail-fast",
        action="store_true",
        help="stop all builds if any build fails (default is best effort)",
    )
    subparser.add_argument(
        "--keep-prefix",
        action="store_true",
        help="don't remove the install prefix if installation fails",
    )
    subparser.add_argument(
        "--keep-stage",
        action="store_true",
        help="don't remove the build stage if installation succeeds",
    )
    subparser.add_argument(
        "--dont-restage",
        action="store_true",
        help="if a partial install is detected, don't delete prior state",
    )

    cache_group = subparser.add_mutually_exclusive_group()
    cache_group.add_argument(
        "--use-cache",
        action="store_true",
        dest="use_cache",
        default=True,
        help="check for pre-built Spack packages in mirrors (default)",
    )
    cache_group.add_argument(
        "--no-cache",
        action="store_false",
        dest="use_cache",
        default=True,
        help="do not check for pre-built Spack packages in mirrors",
    )
    cache_group.add_argument(
        "--cache-only",
        action="store_true",
        dest="cache_only",
        default=False,
        help="only install package from binary mirrors",
    )

    subparser.add_argument(
        "--include-build-deps",
        action="store_true",
        dest="include_build_deps",
        default=False,
        help="""include build deps when installing from cache,
which is useful for CI pipeline troubleshooting""",
    )

    subparser.add_argument(
        "--no-check-signature",
        action="store_true",
        dest="unsigned",
        default=False,
        help="do not check signatures of binary packages",
    )
    subparser.add_argument(
        "--show-log-on-error",
        action="store_true",
        help="print full build log to stderr if build fails",
    )
    subparser.add_argument(
        "--source",
        action="store_true",
        dest="install_source",
        help="install source files in prefix",
    )
    arguments.add_common_arguments(subparser, ["no_checksum", "deprecated"])
    subparser.add_argument(
        "-v",
        "--verbose",
        action="store_true",
        dest="install_verbose",
        help="display verbose build output while installing",
    )
    subparser.add_argument("--fake", action="store_true", help="fake install for debug purposes.")
    subparser.add_argument(
        "--only-concrete",
        action="store_true",
        default=False,
        help="(with environment) only install already concretized specs",
    )
    subparser.add_argument(
        "--no-add",
        action="store_true",
        default=False,
        help="""(with environment) partially install an environment, limiting
to concrete specs in the environment matching the arguments.
Non-roots remain installed implicitly.""",
    )
    subparser.add_argument(
        "--no-regenerate",
        action="store_true",
        default=False,
        help="""(with environment) don't regenerate views""",
    )
    subparser.add_argument(
        "-f",
        "--file",
        action="append",
        default=[],
        dest="specfiles",
        metavar="SPEC_YAML_FILE",
        help="install from file. Read specs to install from .yaml files",
    )

    cd_group = subparser.add_mutually_exclusive_group()
    arguments.add_common_arguments(cd_group, ["clean", "dirty"])

    testing = subparser.add_mutually_exclusive_group()
    testing.add_argument(
        "--test",
        default=None,
        choices=["root", "all"],
        help="""If 'root' is chosen, run package tests during
installation for top-level packages (but skip tests for dependencies).
if 'all' is chosen, run package tests during installation for all
packages. If neither are chosen, don't run tests for any packages.""",
    )
    subparser.add_argument(
        "--log-format",
        default=None,
        choices=spack.report.valid_formats,
        help="format to be used for log files",
    )
    subparser.add_argument(
        "--log-file",
        default=None,
        help="filename for the log file. if not passed a default will be used",
    )
    subparser.add_argument(
        "--help-cdash", action="store_true", help="Show usage instructions for CDash reporting"
    )
    arguments.add_cdash_args(subparser, False)
    arguments.add_common_arguments(subparser, ["yes_to_all", "spec"])
    arguments.add_concretizer_args(subparser)


def default_log_file(spec):
    """Computes the default filename for the log file and creates
    the corresponding directory if not present
    """
    fmt = "test-{x.name}-{x.version}-{hash}.xml"
    basename = fmt.format(x=spec, hash=spec.dag_hash())
    dirname = fs.os.path.join(spack.paths.reports_path, "junit")
    fs.mkdirp(dirname)
    return fs.os.path.join(dirname, basename)


def install_specs(specs, install_kwargs, cli_args):
    try:
        if ev.active_environment():
            install_specs_inside_environment(specs, install_kwargs, cli_args)
        else:
            install_specs_outside_environment(specs, install_kwargs)
    except spack.build_environment.InstallError as e:
        if cli_args.show_log_on_error:
            e.print_context()
            if not os.path.exists(e.pkg.build_log_path):
                tty.error("'spack install' created no log.")
            else:
                sys.stderr.write("Full build log:\n")
                with open(e.pkg.build_log_path) as log:
                    shutil.copyfileobj(log, sys.stderr)
        raise


def install_specs_inside_environment(specs, install_kwargs, cli_args):
    specs_to_install, specs_to_add = [], []
    env = ev.active_environment()
    for abstract, concrete in specs:
        # This won't find specs added to the env since last
        # concretize, therefore should we consider enforcing
        # concretization of the env before allowing to install
        # specs?
        m_spec = env.matching_spec(abstract)

        # If there is any ambiguity in the above call to matching_spec
        # (i.e. if more than one spec in the environment matches), then
        # SpackEnvironmentError is raised, with a message listing the
        # the matches.  Getting to this point means there were either
        # no matches or exactly one match.

        if not m_spec and cli_args.no_add:
            msg = (
                "You asked to install {0} without adding it (--no-add), but no such spec "
                "exists in environment"
            ).format(abstract.name)
            tty.die(msg)

        if not m_spec:
            tty.debug("adding {0} as a root".format(abstract.name))
            specs_to_add.append((abstract, concrete))
            continue

        tty.debug("exactly one match for {0} in env -> {1}".format(m_spec.name, m_spec.dag_hash()))

        if m_spec in env.roots() or cli_args.no_add:
            # either the single match is a root spec (and --no-add is
            # the default for roots) or --no-add was stated explicitly
            tty.debug("just install {0}".format(m_spec.name))
            specs_to_install.append(m_spec)
        else:
            # the single match is not a root (i.e. it's a dependency),
            # and --no-add was not specified, so we'll add it as a
            # root before installing
            tty.debug("add {0} then install it".format(m_spec.name))
            specs_to_add.append((abstract, concrete))
    if specs_to_add:
        tty.debug("Adding the following specs as roots:")
        for abstract, concrete in specs_to_add:
            tty.debug("  {0}".format(abstract.name))
            with env.write_transaction():
                specs_to_install.append(env.concretize_and_add(abstract, concrete))
                env.write(regenerate=False)
    # Install the validated list of cli specs
    if specs_to_install:
        tty.debug("Installing the following cli specs:")
        for s in specs_to_install:
            tty.debug("  {0}".format(s.name))
        env.install_specs(specs_to_install, **install_kwargs)


def install_specs_outside_environment(specs, install_kwargs):
    installs = [(concrete.package, install_kwargs) for _, concrete in specs]
    builder = PackageInstaller(installs)
    builder.install()


def print_cdash_help():
    parser = argparse.ArgumentParser(
        formatter_class=argparse.RawDescriptionHelpFormatter,
        epilog=textwrap.dedent(
            """\
environment variables:
SPACK_CDASH_AUTH_TOKEN
                    authentication token to present to CDash
                    """
        ),
    )
    arguments.add_cdash_args(parser, True)
    parser.print_help()


def _create_log_reporter(args):
    # TODO: remove args injection to spack.report.collect_info, since a class in core
    # TODO: shouldn't know what are the command line arguments a command use.
    reporter = spack.report.collect_info(
        spack.package_base.PackageInstaller, "_install_task", args.log_format, args
    )
    if args.log_file:
        reporter.filename = args.log_file
    return reporter


def install_all_specs_from_active_environment(
    install_kwargs, only_concrete, cli_test_arg, reporter
):
    """Install all specs from the active environment

    Args:
        install_kwargs (dict): dictionary of options to be passed to the installer
        only_concrete (bool): if true don't concretize the environment, but install
            only the specs that are already concrete
        cli_test_arg (bool or str): command line argument to select which test to run
        reporter: reporter object for the installations
    """
    env = ev.active_environment()
    if not env:
        msg = "install requires a package argument or active environment"
        if "spack.yaml" in os.listdir(os.getcwd()):
            # There's a spack.yaml file in the working dir, the user may
            # have intended to use that
            msg += "\n\n"
            msg += "Did you mean to install using the `spack.yaml`"
            msg += " in this directory? Try: \n"
            msg += "    spack env activate .\n"
            msg += "    spack install\n"
            msg += "  OR\n"
            msg += "    spack --env . install"
        tty.die(msg)

    install_kwargs["tests"] = compute_tests_install_kwargs(env.user_specs, cli_test_arg)
    if not only_concrete:
        with env.write_transaction():
            concretized_specs = env.concretize(tests=install_kwargs["tests"])
            ev.display_specs(concretized_specs)

            # save view regeneration for later, so that we only do it
            # once, as it can be slow.
            env.write(regenerate=False)

    specs = env.all_specs()
    if not specs:
        msg = "{0} environment has no specs to install".format(env.name)
        tty.msg(msg)
        return

    if not reporter.filename:
        reporter.filename = default_log_file(specs[0])
    reporter.specs = specs

<<<<<<< HEAD
            if not args.no_regenerate:
                tty.debug("Regenerating environment views for {0}".format(env.name))
                with env.write_transaction():
                    # write env to trigger view generation and modulefile
                    # generation
                    env.write()
            return
        else:
            msg = "install requires a package argument or active environment"
            if "spack.yaml" in os.listdir(os.getcwd()):
                # There's a spack.yaml file in the working dir, the user may
                # have intended to use that
                msg += "\n\n"
                msg += "Did you mean to install using the `spack.yaml`"
                msg += " in this directory? Try: \n"
                msg += "    spack env activate .\n"
                msg += "    spack install\n"
                msg += "  OR\n"
                msg += "    spack --env . install"
            tty.die(msg)
=======
    tty.msg("Installing environment {0}".format(env.name))
    with reporter("build"):
        env.install_all(**install_kwargs)
>>>>>>> 29ee89b2

    tty.debug("Regenerating environment views for {0}".format(env.name))
    with env.write_transaction():
        # write env to trigger view generation and modulefile
        # generation
        env.write()


def compute_tests_install_kwargs(specs, cli_test_arg):
    """Translate the test cli argument into the proper install argument"""
    if cli_test_arg == "all":
        return True
    elif cli_test_arg == "root":
        return [spec.name for spec in specs]
    return False


def specs_from_cli(args, install_kwargs, reporter):
    """Return abstract and concrete spec parsed from the command line."""
    abstract_specs = spack.cmd.parse_specs(args.spec)
    install_kwargs["tests"] = compute_tests_install_kwargs(abstract_specs, args.test)
    try:
        concrete_specs = spack.cmd.parse_specs(
            args.spec, concretize=True, tests=install_kwargs["tests"]
        )
    except SpackError as e:
        tty.debug(e)
        reporter.concretization_report(e.message)
        raise
    return abstract_specs, concrete_specs


def concrete_specs_from_file(args):
    """Return the list of concrete specs read from files."""
    result = []
    for file in args.specfiles:
        with open(file, "r") as f:
            if file.endswith("yaml") or file.endswith("yml"):
                s = spack.spec.Spec.from_yaml(f)
            else:
                s = spack.spec.Spec.from_json(f)

        concretized = s.concretized()
        if concretized.dag_hash() != s.dag_hash():
            msg = 'skipped invalid file "{0}". '
            msg += "The file does not contain a concrete spec."
            tty.warn(msg.format(file))
            continue
        result.append(concretized)
    return result


def require_user_confirmation_for_overwrite(concrete_specs, args):
    if args.yes_to_all:
        return

    installed = list(filter(lambda x: x, map(spack.store.db.query_one, concrete_specs)))
    display_args = {"long": True, "show_flags": True, "variants": True}

    if installed:
        tty.msg("The following package specs will be " "reinstalled:\n")
        spack.cmd.display_specs(installed, **display_args)

    not_installed = list(filter(lambda x: x not in installed, concrete_specs))
    if not_installed:
        tty.msg(
            "The following package specs are not installed and"
            " the --overwrite flag was given. The package spec"
            " will be newly installed:\n"
        )
        spack.cmd.display_specs(not_installed, **display_args)

    # We have some specs, so one of the above must have been true
    answer = tty.get_yes_or_no("Do you want to proceed?", default=False)
    if not answer:
        tty.die("Reinstallation aborted.")


def install(parser, args):
    # TODO: unify args.verbose?
    tty.set_verbose(args.verbose or args.install_verbose)

    if args.help_cdash:
        print_cdash_help()
        return

    if args.no_checksum:
        spack.config.set("config:checksum", False, scope="command_line")

    if args.deprecated:
        spack.config.set("config:deprecated", True, scope="command_line")

    reporter = _create_log_reporter(args)
    install_kwargs = install_kwargs_from_args(args)

    if not args.spec and not args.specfiles:
        # If there are no args but an active environment then install the packages from it.
        install_all_specs_from_active_environment(
            install_kwargs=install_kwargs,
            only_concrete=args.only_concrete,
            cli_test_arg=args.test,
            reporter=reporter,
        )
        return

    # Specs from CLI
    abstract_specs, concrete_specs = specs_from_cli(args, install_kwargs, reporter)

    # Concrete specs from YAML or JSON files
    specs_from_file = concrete_specs_from_file(args)
    abstract_specs.extend(specs_from_file)
    concrete_specs.extend(specs_from_file)

    if len(concrete_specs) == 0:
        tty.die("The `spack install` command requires a spec to install.")

    if not reporter.filename:
        reporter.filename = default_log_file(concrete_specs[0])
    reporter.specs = concrete_specs

    with reporter("build"):
        if args.overwrite:
            require_user_confirmation_for_overwrite(concrete_specs, args)
            install_kwargs["overwrite"] = [spec.dag_hash() for spec in concrete_specs]
        install_specs(zip(abstract_specs, concrete_specs), install_kwargs, args)<|MERGE_RESOLUTION|>--- conflicted
+++ resolved
@@ -31,46 +31,6 @@
 level = "short"
 
 
-<<<<<<< HEAD
-def update_kwargs_from_args(args, kwargs):
-    """Parse cli arguments and construct a dictionary
-    that will be passed to the package installer."""
-
-    kwargs.update(
-        {
-            "fail_fast": args.fail_fast,
-            "keep_prefix": args.keep_prefix,
-            "keep_stage": args.keep_stage,
-            "restage": not args.dont_restage,
-            "install_source": args.install_source,
-            "verbose": args.verbose or args.install_verbose,
-            "fake": args.fake,
-            "dirty": args.dirty,
-            "use_cache": args.use_cache,
-            "cache_only": args.cache_only,
-            "include_build_deps": args.include_build_deps,
-            "explicit": True,  # Always true for install command
-            "stop_at": args.until,
-            "unsigned": args.unsigned,
-            "regenerate": not args.no_regenerate,
-        }
-    )
-
-    kwargs.update(
-        {
-            "install_deps": ("dependencies" in args.things_to_install),
-            "install_package": ("package" in args.things_to_install),
-        }
-    )
-
-    if hasattr(args, "setup"):
-        setups = set()
-        for arglist_s in args.setup:
-            for arg in [x.strip() for x in arglist_s.split(",")]:
-                setups.add(arg)
-        kwargs["setup"] = setups
-        tty.msg("Setup={0}".format(kwargs["setup"]))
-=======
 def install_kwargs_from_args(args):
     """Translate command line arguments into a dictionary that will be passed
     to the package installer.
@@ -90,10 +50,10 @@
         "explicit": True,  # Use true as a default for install command
         "stop_at": args.until,
         "unsigned": args.unsigned,
+        "regenerate": not args.no_regenerate,
         "install_deps": ("dependencies" in args.things_to_install),
         "install_package": ("package" in args.things_to_install),
     }
->>>>>>> 29ee89b2
 
 
 def setup_parser(subparser):
@@ -427,38 +387,16 @@
         reporter.filename = default_log_file(specs[0])
     reporter.specs = specs
 
-<<<<<<< HEAD
-            if not args.no_regenerate:
-                tty.debug("Regenerating environment views for {0}".format(env.name))
-                with env.write_transaction():
-                    # write env to trigger view generation and modulefile
-                    # generation
-                    env.write()
-            return
-        else:
-            msg = "install requires a package argument or active environment"
-            if "spack.yaml" in os.listdir(os.getcwd()):
-                # There's a spack.yaml file in the working dir, the user may
-                # have intended to use that
-                msg += "\n\n"
-                msg += "Did you mean to install using the `spack.yaml`"
-                msg += " in this directory? Try: \n"
-                msg += "    spack env activate .\n"
-                msg += "    spack install\n"
-                msg += "  OR\n"
-                msg += "    spack --env . install"
-            tty.die(msg)
-=======
     tty.msg("Installing environment {0}".format(env.name))
     with reporter("build"):
         env.install_all(**install_kwargs)
->>>>>>> 29ee89b2
-
-    tty.debug("Regenerating environment views for {0}".format(env.name))
-    with env.write_transaction():
-        # write env to trigger view generation and modulefile
-        # generation
-        env.write()
+
+    if not args.no_regenerate:
+        tty.debug("Regenerating environment views for {0}".format(env.name))
+        with env.write_transaction():
+            # write env to trigger view generation and modulefile
+            # generation
+            env.write()
 
 
 def compute_tests_install_kwargs(specs, cli_test_arg):
