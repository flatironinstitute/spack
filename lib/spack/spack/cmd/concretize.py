# Copyright 2013-2022 Lawrence Livermore National Security, LLC and other
# Spack Project Developers. See the top-level COPYRIGHT file for details.
#
# SPDX-License-Identifier: (Apache-2.0 OR MIT)

import spack.cmd
import spack.cmd.common.arguments
import spack.environment as ev

description = 'concretize an environment and write a lockfile'
section = "environments"
level = "long"


def setup_parser(subparser):
    subparser.add_argument(
        '-f', '--force', action='store_true',
        help="Re-concretize even if already concretized.")
    subparser.add_argument(
        '--test', default=None,
        choices=['root', 'all'],
        help="""Concretize with test dependencies. When 'root' is chosen, test
dependencies are only added for the environment's root specs. When 'all' is
chosen, test dependencies are enabled for all packages in the environment.""")
    subparser.add_argument(
<<<<<<< HEAD
        '--no-regenerate', action='store_true', default=False,
        help="""Don't regenerate views.""")
=======
        '-q', '--quiet', action='store_true',
        help="Don't print concretized specs")
>>>>>>> 29855ae3

    spack.cmd.common.arguments.add_concretizer_args(subparser)


def concretize(parser, args):
    env = spack.cmd.require_active_env(cmd_name='concretize')

    if args.test == 'all':
        tests = True
    elif args.test == 'root':
        tests = [spec.name for spec in env.user_specs]
    else:
        tests = False

    with env.write_transaction():
        concretized_specs = env.concretize(force=args.force, tests=tests)
<<<<<<< HEAD
        ev.display_specs(concretized_specs)
        env.write(regenerate=not args.no_regenerate)
=======
        if not args.quiet:
            ev.display_specs(concretized_specs)
        env.write()
>>>>>>> 29855ae3
<|MERGE_RESOLUTION|>--- conflicted
+++ resolved
@@ -23,13 +23,11 @@
 dependencies are only added for the environment's root specs. When 'all' is
 chosen, test dependencies are enabled for all packages in the environment.""")
     subparser.add_argument(
-<<<<<<< HEAD
         '--no-regenerate', action='store_true', default=False,
         help="""Don't regenerate views.""")
-=======
+    subparser.add_argument(
         '-q', '--quiet', action='store_true',
         help="Don't print concretized specs")
->>>>>>> 29855ae3
 
     spack.cmd.common.arguments.add_concretizer_args(subparser)
 
@@ -46,11 +44,7 @@
 
     with env.write_transaction():
         concretized_specs = env.concretize(force=args.force, tests=tests)
-<<<<<<< HEAD
         ev.display_specs(concretized_specs)
-        env.write(regenerate=not args.no_regenerate)
-=======
         if not args.quiet:
             ev.display_specs(concretized_specs)
-        env.write()
->>>>>>> 29855ae3
+        env.write(regenerate=not args.no_regenerate)