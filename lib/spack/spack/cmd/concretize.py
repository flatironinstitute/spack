# Copyright 2013-2024 Lawrence Livermore National Security, LLC and other
# Spack Project Developers. See the top-level COPYRIGHT file for details.
#
# SPDX-License-Identifier: (Apache-2.0 OR MIT)

import llnl.util.tty as tty
from llnl.string import plural

import spack.cmd
import spack.cmd.common.arguments
import spack.environment as ev

description = "concretize an environment and write a lockfile"
section = "environments"
level = "long"


def setup_parser(subparser):
    subparser.add_argument(
        "-f", "--force", action="store_true", help="re-concretize even if already concretized"
    )
    subparser.add_argument(
        "--test",
        default=None,
        choices=["root", "all"],
        help="concretize with test dependencies of only root packages or all packages",
    )
    subparser.add_argument(
        "--no-regenerate", action="store_true", default=False, help="""Don't regenerate views."""
    )
    subparser.add_argument(
        "-q", "--quiet", action="store_true", help="don't print concretized specs"
    )

    spack.cmd.common.arguments.add_concretizer_args(subparser)
    spack.cmd.common.arguments.add_common_arguments(subparser, ["jobs"])


def concretize(parser, args):
    env = spack.cmd.require_active_env(cmd_name="concretize")

    if args.test == "all":
        tests = True
    elif args.test == "root":
        tests = [spec.name for spec in env.user_specs]
    else:
        tests = False

    with env.write_transaction():
        concretized_specs = env.concretize(force=args.force, tests=tests)
        ev.display_specs(concretized_specs)
        if not args.quiet:
<<<<<<< HEAD
            ev.display_specs(concretized_specs)
        env.write(regenerate=not args.no_regenerate)
=======
            if concretized_specs:
                tty.msg(f"Concretized {plural(len(concretized_specs), 'spec')}:")
                ev.display_specs([concrete for _, concrete in concretized_specs])
            else:
                tty.msg("No new specs to concretize.")
        env.write()
>>>>>>> 0fab5cad
<|MERGE_RESOLUTION|>--- conflicted
+++ resolved
@@ -50,14 +50,9 @@
         concretized_specs = env.concretize(force=args.force, tests=tests)
         ev.display_specs(concretized_specs)
         if not args.quiet:
-<<<<<<< HEAD
-            ev.display_specs(concretized_specs)
-        env.write(regenerate=not args.no_regenerate)
-=======
             if concretized_specs:
                 tty.msg(f"Concretized {plural(len(concretized_specs), 'spec')}:")
                 ev.display_specs([concrete for _, concrete in concretized_specs])
             else:
                 tty.msg("No new specs to concretize.")
-        env.write()
->>>>>>> 0fab5cad
+        env.write(regenerate=not args.no_regenerate)