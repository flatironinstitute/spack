# Copyright 2013-2023 Lawrence Livermore National Security, LLC and other
# Spack Project Developers. See the top-level COPYRIGHT file for details.
#
# SPDX-License-Identifier: (Apache-2.0 OR MIT)

import spack.cmd
import spack.cmd.common.arguments
import spack.environment as ev

description = "concretize an environment and write a lockfile"
section = "environments"
level = "long"


def setup_parser(subparser):
    subparser.add_argument(
        "-f", "--force", action="store_true", help="re-concretize even if already concretized"
    )
    subparser.add_argument(
        "--test",
        default=None,
        choices=["root", "all"],
        help="concretize with test dependencies of only root packages or all packages",
    )
    subparser.add_argument(
<<<<<<< HEAD
        "--no-regenerate", action="store_true", default=False, help="""Don't regenerate views."""
    )
    subparser.add_argument(
        "-q", "--quiet", action="store_true", help="Don't print concretized specs"
=======
        "-q", "--quiet", action="store_true", help="don't print concretized specs"
>>>>>>> 9f1a30d3
    )

    spack.cmd.common.arguments.add_concretizer_args(subparser)
    spack.cmd.common.arguments.add_common_arguments(subparser, ["jobs"])


def concretize(parser, args):
    env = spack.cmd.require_active_env(cmd_name="concretize")

    if args.test == "all":
        tests = True
    elif args.test == "root":
        tests = [spec.name for spec in env.user_specs]
    else:
        tests = False

    with env.write_transaction():
        concretized_specs = env.concretize(force=args.force, tests=tests)
        ev.display_specs(concretized_specs)
        if not args.quiet:
            ev.display_specs(concretized_specs)
        env.write(regenerate=not args.no_regenerate)<|MERGE_RESOLUTION|>--- conflicted
+++ resolved
@@ -23,14 +23,10 @@
         help="concretize with test dependencies of only root packages or all packages",
     )
     subparser.add_argument(
-<<<<<<< HEAD
         "--no-regenerate", action="store_true", default=False, help="""Don't regenerate views."""
     )
     subparser.add_argument(
-        "-q", "--quiet", action="store_true", help="Don't print concretized specs"
-=======
         "-q", "--quiet", action="store_true", help="don't print concretized specs"
->>>>>>> 9f1a30d3
     )
 
     spack.cmd.common.arguments.add_concretizer_args(subparser)
