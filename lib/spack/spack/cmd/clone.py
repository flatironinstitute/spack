# Copyright 2013-2022 Lawrence Livermore National Security, LLC and other
# Spack Project Developers. See the top-level COPYRIGHT file for details.
#
# SPDX-License-Identifier: (Apache-2.0 OR MIT)

import os

import llnl.util.tty as tty
from llnl.util.filesystem import mkdirp, working_dir

import spack.paths
from spack.util.executable import ProcessError, which

_SPACK_UPSTREAM = "https://github.com/spack/spack"

description = "create a new installation of spack in another prefix"
section = "admin"
level = "long"


def setup_parser(subparser):
    subparser.add_argument(
        "-r",
        "--remote",
        action="store",
        dest="remote",
        help="name of the remote to clone from",
        default="origin",
    )
    subparser.add_argument("prefix", help="name of prefix where we should install spack")


def get_origin_info(remote):
    git_dir = os.path.join(spack.paths.prefix, ".git")
    git = which("git", required=True)
    try:
        branch = git("symbolic-ref", "--short", "HEAD", output=str)
    except ProcessError:
        branch = "develop"
        tty.warn("No branch found; using default branch: %s" % branch)
    if remote == "origin" and branch not in ("master", "develop"):
        branch = "develop"
        tty.warn("Unknown branch found; using default branch: %s" % branch)
    try:
        origin_url = git(
            "--git-dir=%s" % git_dir, "config", "--get", "remote.%s.url" % remote, output=str
        )
    except ProcessError:
        origin_url = _SPACK_UPSTREAM
        tty.warn("No git repository found; " "using default upstream URL: %s" % origin_url)
    return (origin_url.strip(), branch.strip())


def clone(parser, args):
    origin_url, branch = get_origin_info(args.remote)
    prefix = args.prefix

    tty.msg("Fetching spack from '%s': %s" % (args.remote, origin_url))

    if os.path.isfile(prefix):
        tty.die("There is already a file at %s" % prefix)

    mkdirp(prefix)

    if os.path.exists(os.path.join(prefix, ".git")):
        tty.die("There already seems to be a git repository in %s" % prefix)

    files_in_the_way = os.listdir(prefix)
    if files_in_the_way:
        tty.die(
            "There are already files there! " "Delete these files before boostrapping spack.",
<<<<<<< HEAD
            *files_in_the_way,
=======
            *files_in_the_way
>>>>>>> f52f6e99
        )

    tty.msg("Installing:", "%s/bin/spack" % prefix, "%s/lib/spack/..." % prefix)

    with working_dir(prefix):
        git = which("git", required=True)
        git("init", "--shared", "-q")
        git("remote", "add", "origin", origin_url)
        git("fetch", "origin", "%s:refs/remotes/origin/%s" % (branch, branch), "-n", "-q")
        git("reset", "--hard", "origin/%s" % branch, "-q")
        git("checkout", "-B", branch, "origin/%s" % branch, "-q")

        tty.msg(
            "Successfully created a new spack in %s" % prefix,
            "Run %s/bin/spack to use this installation." % prefix,
        )<|MERGE_RESOLUTION|>--- conflicted
+++ resolved
@@ -69,11 +69,7 @@
     if files_in_the_way:
         tty.die(
             "There are already files there! " "Delete these files before boostrapping spack.",
-<<<<<<< HEAD
-            *files_in_the_way,
-=======
             *files_in_the_way
->>>>>>> f52f6e99
         )
 
     tty.msg("Installing:", "%s/bin/spack" % prefix, "%s/lib/spack/..." % prefix)
