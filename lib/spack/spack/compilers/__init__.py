##############################################################################
# Copyright (c) 2013, Lawrence Livermore National Security, LLC.
# Produced at the Lawrence Livermore National Laboratory.
#
# This file is part of Spack.
# Written by Todd Gamblin, tgamblin@llnl.gov, All rights reserved.
# LLNL-CODE-647188
#
# For details, see https://github.com/llnl/spack
# Please also see the LICENSE file for our notice and the LGPL.
#
# This program is free software; you can redistribute it and/or modify
# it under the terms of the GNU General Public License (as published by
# the Free Software Foundation) version 2.1 dated February 1999.
#
# This program is distributed in the hope that it will be useful, but
# WITHOUT ANY WARRANTY; without even the IMPLIED WARRANTY OF
# MERCHANTABILITY or FITNESS FOR A PARTICULAR PURPOSE. See the terms and
# conditions of the GNU General Public License for more details.
#
# You should have received a copy of the GNU Lesser General Public License
# along with this program; if not, write to the Free Software Foundation,
# Inc., 59 Temple Place, Suite 330, Boston, MA 02111-1307 USA
##############################################################################
"""This module contains functions related to finding compilers on the
system and configuring Spack to use multiple compilers.
"""
import imp
import os
import platform

from llnl.util.lang import memoized, list_modules
from llnl.util.filesystem import join_path

import spack
import spack.error
import spack.spec
import spack.config
import spack.architecture

from spack.util.multiproc import parmap
from spack.compiler import Compiler
from spack.util.executable import which
from spack.util.naming import mod_to_class
from spack.util.environment import get_path

_imported_compilers_module = 'spack.compilers'
_required_instance_vars = ['cc', 'cxx', 'f77', 'fc']
_optional_instance_vars = ['modules']

<<<<<<< HEAD
# TODO: customize order in config file
if platform.system() == 'Darwin':
    _default_order = ['clang', 'gcc', 'intel']
else:
    _default_order = ['gcc', 'intel', 'pgi', 'clang', 'xlc', 'nag']


def _auto_compiler_spec(function):
    def converter(cspec_like, *args, **kwargs):
        if not isinstance(cspec_like, spack.spec.CompilerSpec):
            cspec_like = spack.spec.CompilerSpec(cspec_like)
        return function(cspec_like, *args, **kwargs)
=======
_default_order = ['gcc', 'intel', 'pgi', 'clang', 'xlc','craype']

def _auto_compiler_spec(function):
    def converter(cspec_like, *args):
        if not isinstance(cspec_like, spack.spec.CompilerSpec):
            cspec_like = spack.spec.CompilerSpec(cspec_like)
        return function(cspec_like, *args)
>>>>>>> 4f9a309d
    return converter


def _to_dict(compiler):
    """Return a dict version of compiler suitable to insert in YAML."""
    return {
        str(compiler.spec) : dict(
            (attr, getattr(compiler, attr, None))
            for attr in _required_instance_vars)
    }


def get_compiler_config(arch=None, scope=None):
    """Return the compiler configuration for the specified architecture.
    """
    # Check whether we're on a front-end (native) architecture.
    my_arch = spack.architecture.sys_type()
    if arch is None:
        arch = my_arch

    def init_compiler_config():
        """Compiler search used when Spack has no compilers."""
        config[arch] = {}
        compilers = find_compilers(*get_path('PATH'))
        for compiler in compilers:
            config[arch].update(_to_dict(compiler))
        spack.config.update_config('compilers', config, scope=scope)

    config = spack.config.get_config('compilers', scope=scope)

    # Update the configuration if there are currently no compilers
    # configured.  Avoid updating automatically if there ARE site
    # compilers configured but no user ones.
    if arch == my_arch and arch not in config:
        if scope is None:
            # We know no compilers were configured in any scope.
            init_compiler_config()
        elif scope == 'user':
            # Check the site config and update the user config if
            # nothing is configured at the site level.
            site_config = spack.config.get_config('compilers', scope='site')
            if not site_config:
                init_compiler_config()

    return config[arch] if arch in config else {}


def add_compilers_to_config(compilers, arch=None, scope=None):
    """Add compilers to the config for the specified architecture.

    Arguments:
      - compilers: a list of Compiler objects.
      - arch:      arch to add compilers for.
      - scope:     configuration scope to modify.
    """
    if arch is None:
        arch = spack.architecture.sys_type()

    compiler_config = get_compiler_config(arch, scope)
    for compiler in compilers:
        compiler_config[str(compiler.spec)] = dict(
            (c, getattr(compiler, c, "None"))
            for c in _required_instance_vars)

    update = { arch : compiler_config }
    spack.config.update_config('compilers', update, scope)


@_auto_compiler_spec
def remove_compiler_from_config(compiler_spec, arch=None, scope=None):
    """Remove compilers from the config, by spec.

    Arguments:
      - compiler_specs: a list of CompilerSpec objects.
      - arch:           arch to add compilers for.
      - scope:          configuration scope to modify.
    """
    if arch is None:
        arch = spack.architecture.sys_type()

    compiler_config = get_compiler_config(arch, scope)
    del compiler_config[str(compiler_spec)]
    update = { arch : compiler_config }

    spack.config.update_config('compilers', update, scope)


def all_compilers_config(arch=None, scope=None):
    """Return a set of specs for all the compiler versions currently
       available to build with.  These are instances of CompilerSpec.
    """
    # Get compilers for this architecture.
    arch_config = get_compiler_config(arch, scope)

    # Merge 'all' compilers with arch-specific ones.
    # Arch-specific compilers have higher precedence.
    merged_config = get_compiler_config('all', scope=scope)
    merged_config = spack.config._merge_yaml(merged_config, arch_config)

    return merged_config


def all_compilers(arch=None, scope=None):
    # Return compiler specs from the merged config.
    return [spack.spec.CompilerSpec(s)
            for s in all_compilers_config(arch, scope)]


def default_compiler():
    versions = []
    for name in _default_order:
        versions = find(name)
        if versions:
            break
    else:
        raise NoCompilersError()

    return sorted(versions)[-1]


def find_compilers(*path):
    """Return a list of compilers found in the suppied paths.
       This invokes the find() method for each Compiler class,
       and appends the compilers detected to a list.
    """
    # Make sure path elements exist, and include /bin directories
    # under prefixes.
    filtered_path = []
    for p in path:
        # Eliminate symlinks and just take the real directories.
        p = os.path.realpath(p)
        if not os.path.isdir(p):
            continue
        filtered_path.append(p)

        # Check for a bin directory, add it if it exists
        bin = join_path(p, 'bin')
        if os.path.isdir(bin):
            filtered_path.append(os.path.realpath(bin))

    # Once the paths are cleaned up, do a search for each type of
    # compiler.  We can spawn a bunch of parallel searches to reduce
    # the overhead of spelunking all these directories.
    types = all_compiler_types()
    compiler_lists = parmap(lambda cls: cls.find(*filtered_path), types)

    # ensure all the version calls we made are cached in the parent
    # process, as well.  This speeds up Spack a lot.
    clist = reduce(lambda x,y: x+y, compiler_lists)
    return clist


<<<<<<< HEAD
=======
def add_compilers_to_config(scope, *compilers):
    compiler_config_tree = {}
    for compiler in compilers:
        compiler_entry = {}

        val = getattr(compiler, 'strategy')
        if not val:
            val = 'None'
        compiler_entry['strategy'] = val

        for c in _required_instance_vars:
            val = getattr(compiler, c)
            if not val:
                val = "None"
            compiler_entry[c] = val

        for c in _optional_instance_vars:
            val = getattr(compiler, c)
            if val:
                compiler_entry[c] = val

        compiler_config_tree[str(compiler.spec)] = compiler_entry
    spack.config.add_to_compiler_config(compiler_config_tree, scope)



>>>>>>> 4f9a309d
def supported_compilers():
    """Return a set of names of compilers supported by Spack.

       See available_compilers() to get a list of all the available
       versions of supported compilers.
    """
    return sorted(name for name in list_modules(spack.compilers_path))


@_auto_compiler_spec
def supported(compiler_spec):
    """Test if a particular compiler is supported."""
    return compiler_spec.name in supported_compilers()


@_auto_compiler_spec
def find(compiler_spec, arch=None, scope=None):
    """Return specs of available compilers that match the supplied
       compiler spec.  Return an list if nothing found."""
    return [c for c in all_compilers(arch, scope) if c.satisfies(compiler_spec)]


@_auto_compiler_spec
def compilers_for_spec(compiler_spec, arch=None, scope=None):
    """This gets all compilers that satisfy the supplied CompilerSpec.
       Returns an empty list if none are found.
    """
<<<<<<< HEAD
    config = all_compilers_config(arch, scope)
=======
    # cray issue might be located here
    config = _get_config()
>>>>>>> 4f9a309d

    def get_compiler(cspec):
        items = config[str(cspec)]

        if not all(n in items for n in _required_instance_vars):
            raise InvalidCompilerConfigurationError(cspec)

        cls  = class_for_compiler_name(cspec.name)
        
        strategy = items['strategy']
        if not strategy:
            raise InvalidCompilerConfigurationError(cspec)

        compiler_paths = []
        for c in _required_instance_vars:
            compiler_path = items[c]
            if compiler_path != "None":
                compiler_paths.append(compiler_path)
            else:
                compiler_paths.append(None)

        for m in _optional_instance_vars:
            if m not in items:
                items[m] = None
            mods = items[m]

        return cls(cspec, strategy, compiler_paths, mods)

    matches = find(compiler_spec, arch, scope)
    return [get_compiler(cspec) for cspec in matches]


@_auto_compiler_spec
def compiler_for_spec(compiler_spec, operating_system):
    """Get the compiler that satisfies compiler_spec.  compiler_spec must
       be concrete."""
    assert(compiler_spec.concrete)
    compilers = [c for c in compilers_for_spec(compiler_spec)
                if c.strategy == operating_system.compiler_strategy]
    if len(compilers) < 1:
        raise NoCompilerForSpecError(compiler_spec, operating_system)
    if len(compilers) > 1:
        raise CompilerSpecInsufficientlySpecificError(compiler_spec)
    return compilers[0]


def class_for_compiler_name(compiler_name):
    """Given a compiler module name, get the corresponding Compiler class."""
    assert(supported(compiler_name))

    file_path = join_path(spack.compilers_path, compiler_name + ".py")
    compiler_mod = imp.load_source(_imported_compilers_module, file_path)
    cls = getattr(compiler_mod, mod_to_class(compiler_name))

    # make a note of the name in the module so we can get to it easily.
    cls.name = compiler_name

    return cls


def all_compiler_types():
#    return [class_for_compiler_name(c) for c in ['gcc']]
    return [class_for_compiler_name(c) for c in supported_compilers()]


class InvalidCompilerConfigurationError(spack.error.SpackError):
    def __init__(self, compiler_spec):
        super(InvalidCompilerConfigurationError, self).__init__(
            "Invalid configuration for [compiler \"%s\"]: " % compiler_spec,
            "Compiler configuration must contain entries for all compilers: %s"
            % _required_instance_vars)


class NoCompilersError(spack.error.SpackError):
    def __init__(self):
        super(NoCompilersError, self).__init__("Spack could not find any compilers!")

class NoCompilerForSpecError(spack.error.SpackError):
    def __init__(self, compiler_spec, target):
        super(NoCompilerForSpecError, self).__init__("No compilers for target %s satisfy spec %s" % (
                                                     target, compiler_spec))

class CompilerSpecInsufficientlySpecificError(spack.error.SpackError):
    def __init__(self, compiler_spec):
        super(CompilerSpecInsufficientlySpecificError, self).__init__("Multiple compilers satisfy spec %s",
                                                                      compiler_spec)<|MERGE_RESOLUTION|>--- conflicted
+++ resolved
@@ -48,7 +48,7 @@
 _required_instance_vars = ['cc', 'cxx', 'f77', 'fc']
 _optional_instance_vars = ['modules']
 
-<<<<<<< HEAD
+_default_order = []
 # TODO: customize order in config file
 if platform.system() == 'Darwin':
     _default_order = ['clang', 'gcc', 'intel']
@@ -61,15 +61,6 @@
         if not isinstance(cspec_like, spack.spec.CompilerSpec):
             cspec_like = spack.spec.CompilerSpec(cspec_like)
         return function(cspec_like, *args, **kwargs)
-=======
-_default_order = ['gcc', 'intel', 'pgi', 'clang', 'xlc','craype']
-
-def _auto_compiler_spec(function):
-    def converter(cspec_like, *args):
-        if not isinstance(cspec_like, spack.spec.CompilerSpec):
-            cspec_like = spack.spec.CompilerSpec(cspec_like)
-        return function(cspec_like, *args)
->>>>>>> 4f9a309d
     return converter
 
 
@@ -132,7 +123,7 @@
     for compiler in compilers:
         compiler_config[str(compiler.spec)] = dict(
             (c, getattr(compiler, c, "None"))
-            for c in _required_instance_vars)
+            for c in _required_instance_vars + ['strategy'] + _optional_instance_vars)
 
     update = { arch : compiler_config }
     spack.config.update_config('compilers', update, scope)
@@ -222,35 +213,6 @@
     return clist
 
 
-<<<<<<< HEAD
-=======
-def add_compilers_to_config(scope, *compilers):
-    compiler_config_tree = {}
-    for compiler in compilers:
-        compiler_entry = {}
-
-        val = getattr(compiler, 'strategy')
-        if not val:
-            val = 'None'
-        compiler_entry['strategy'] = val
-
-        for c in _required_instance_vars:
-            val = getattr(compiler, c)
-            if not val:
-                val = "None"
-            compiler_entry[c] = val
-
-        for c in _optional_instance_vars:
-            val = getattr(compiler, c)
-            if val:
-                compiler_entry[c] = val
-
-        compiler_config_tree[str(compiler.spec)] = compiler_entry
-    spack.config.add_to_compiler_config(compiler_config_tree, scope)
-
-
-
->>>>>>> 4f9a309d
 def supported_compilers():
     """Return a set of names of compilers supported by Spack.
 
@@ -278,12 +240,7 @@
     """This gets all compilers that satisfy the supplied CompilerSpec.
        Returns an empty list if none are found.
     """
-<<<<<<< HEAD
     config = all_compilers_config(arch, scope)
-=======
-    # cray issue might be located here
-    config = _get_config()
->>>>>>> 4f9a309d
 
     def get_compiler(cspec):
         items = config[str(cspec)]
@@ -292,7 +249,7 @@
             raise InvalidCompilerConfigurationError(cspec)
 
         cls  = class_for_compiler_name(cspec.name)
-        
+
         strategy = items['strategy']
         if not strategy:
             raise InvalidCompilerConfigurationError(cspec)
