# Copyright 2013-2022 Lawrence Livermore National Security, LLC and other
# Spack Project Developers. See the top-level COPYRIGHT file for details.
#
# SPDX-License-Identifier: (Apache-2.0 OR MIT)

from __future__ import print_function

import errno
import getpass
import glob
import hashlib
import os
import shutil
import stat
import sys
import tempfile
from typing import Dict  # novm

from six import iteritems, string_types

import llnl.util.lang
import llnl.util.tty as tty
from llnl.util.filesystem import (
    can_access,
    get_owner_uid,
    getuid,
    install,
    install_tree,
    mkdirp,
    partition_path,
    remove_linked_tree,
)

import spack.caches
import spack.config
import spack.error
import spack.fetch_strategy as fs
import spack.mirror
import spack.paths
import spack.util.lock
import spack.util.path as sup
import spack.util.pattern as pattern
import spack.util.url as url_util
from spack.util.crypto import bit_length, prefix_bits

# The well-known stage source subdirectory name.
_source_path_subdir = "spack-src"

# The temporary stage name prefix.
stage_prefix = "spack-stage-"


def create_stage_root(path):
    # type: (str) -> None

    """Create the stage root directory and ensure appropriate access perms."""
    assert os.path.isabs(path) and len(path.strip()) > 1

    err_msg = "Cannot create stage root {0}: Access to {1} is denied"

    user_uid = getuid()

    # Obtain lists of ancestor and descendant paths of the $user node, if any.
    group_paths, user_node, user_paths = partition_path(path, getpass.getuser())

    for p in group_paths:
        if not os.path.exists(p):
            # Ensure access controls of subdirs created above `$user` inherit
            # from the parent and share the group.
            par_stat = os.stat(os.path.dirname(p))
            mkdirp(p, group=par_stat.st_gid, mode=par_stat.st_mode)

            p_stat = os.stat(p)
            if par_stat.st_gid != p_stat.st_gid:
                tty.warn(
                    "Expected {0} to have group {1}, but it is {2}".format(
                        p, par_stat.st_gid, p_stat.st_gid
                    )
                )

            if par_stat.st_mode & p_stat.st_mode != par_stat.st_mode:
                tty.warn(
                    "Expected {0} to support mode {1}, but it is {2}".format(
                        p, par_stat.st_mode, p_stat.st_mode
                    )
                )

            if not can_access(p):
                raise OSError(errno.EACCES, err_msg.format(path, p))

    # Add the path ending with the $user node to the user paths to ensure paths
    # from $user (on down) meet the ownership and permission requirements.
    if user_node:
        user_paths.insert(0, user_node)

    for p in user_paths:
        # Ensure access controls of subdirs from `$user` on down are
        # restricted to the user.
        owner_uid = get_owner_uid(p)
        if user_uid != owner_uid:
            tty.warn(
                "Expected user {0} to own {1}, but it is owned by {2}".format(
                    user_uid, p, owner_uid
                )
            )

    spack_src_subdir = os.path.join(path, _source_path_subdir)
    # When staging into a user-specified directory with `spack stage -p <PATH>`, we need
    # to ensure the `spack-src` subdirectory exists, as we can't rely on it being
    # created automatically by spack. It's not clear why this is the case for `spack
    # stage -p`, but since `mkdirp()` is idempotent, this should not change the behavior
    # for any other code paths.
    if not os.path.isdir(spack_src_subdir):
        mkdirp(spack_src_subdir, mode=stat.S_IRWXU)


def _first_accessible_path(paths):
    """Find the first path that is accessible, creating it if necessary."""
    for path in paths:
        try:
            # Ensure the user has access, creating the directory if necessary.
            if os.path.exists(path):
                if can_access(path):
                    return path
            else:
                # Now create the stage root with the proper group/perms.
                create_stage_root(path)
                return path

        except OSError as e:
            tty.debug("OSError while checking stage path %s: %s" % (path, str(e)))

    return None


def _resolve_paths(candidates):
    """
    Resolve candidate paths and make user-related adjustments.

    Adjustments involve removing extra $user from $tempdir if $tempdir includes
    $user and appending $user if it is not present in the path.
    """
    temp_path = sup.canonicalize_path("$tempdir")
    user = getpass.getuser()
    tmp_has_usr = user in temp_path.split(os.path.sep)

    paths = []
    for path in candidates:
        # Remove the extra `$user` node from a `$tempdir/$user` entry for
        # hosts that automatically append `$user` to `$tempdir`.
        if path.startswith(os.path.join("$tempdir", "$user")) and tmp_has_usr:
            path = path.replace("/$user", "", 1)

        # Ensure the path is unique per user.
        can_path = sup.canonicalize_path(path)
        if user not in can_path:
            can_path = os.path.join(can_path, user)

        paths.append(can_path)

    return paths


# Cached stage path root
_stage_root = None


def get_stage_root():
    global _stage_root

    if _stage_root is None:
        candidates = spack.config.get("config:build_stage")
        if isinstance(candidates, string_types):
            candidates = [candidates]

        resolved_candidates = _resolve_paths(candidates)
        path = _first_accessible_path(resolved_candidates)
        if not path:
            raise StageError("No accessible stage paths in:", " ".join(resolved_candidates))

        _stage_root = path

    return _stage_root


def _mirror_roots():
    mirrors = spack.config.get("mirrors")
    return [
        sup.substitute_path_variables(root)
        if root.endswith(os.sep)
        else sup.substitute_path_variables(root) + os.sep
        for root in mirrors.values()
    ]


class Stage(object):
    """Manages a temporary stage directory for building.

    A Stage object is a context manager that handles a directory where
    some source code is downloaded and built before being installed.
    It handles fetching the source code, either as an archive to be
    expanded or by checking it out of a repository.  A stage's
    lifecycle looks like this::

        with Stage() as stage:      # Context manager creates and destroys the
                                    # stage directory
            stage.fetch()           # Fetch a source archive into the stage.
            stage.expand_archive()  # Expand the archive into source_path.
            <install>               # Build and install the archive.
                                    # (handled by user of Stage)

    When used as a context manager, the stage is automatically
    destroyed if no exception is raised by the context. If an
    excpetion is raised, the stage is left in the filesystem and NOT
    destroyed, for potential reuse later.

    You can also use the stage's create/destroy functions manually,
    like this::

        stage = Stage()
        try:
            stage.create()          # Explicitly create the stage directory.
            stage.fetch()           # Fetch a source archive into the stage.
            stage.expand_archive()  # Expand the archive into source_path.
            <install>               # Build and install the archive.
                                    # (handled by user of Stage)
        finally:
            stage.destroy()         # Explicitly destroy the stage directory.

    There are two kinds of stages: named and unnamed.  Named stages
    can persist between runs of spack, e.g. if you fetched a tarball
    but didn't finish building it, you won't have to fetch it again.

    Unnamed stages are created using standard mkdtemp mechanisms or
    similar, and are intended to persist for only one run of spack.
    """

    """Shared dict of all stage locks."""
    stage_locks = {}  # type: Dict[str, spack.util.lock.Lock]

    """Most staging is managed by Spack.  DIYStage is one exception."""
    managed_by_spack = True

    def __init__(
        self,
        url_or_fetch_strategy,
        name=None,
        mirror_paths=None,
        keep=False,
        path=None,
        lock=True,
        search_fn=None,
    ):
        """Create a stage object.
        Parameters:
          url_or_fetch_strategy
              URL of the archive to be downloaded into this stage, OR
              a valid FetchStrategy.

          name
              If a name is provided, then this stage is a named stage
              and will persist between runs (or if you construct another
              stage object later).  If name is not provided, then this
              stage will be given a unique name automatically.

          mirror_paths
              If provided, Stage will search Spack's mirrors for
              this archive at each of the provided relative mirror paths
              before using the default fetch strategy.

          keep
              By default, when used as a context manager, the Stage
              is deleted on exit when no exceptions are raised.
              Pass True to keep the stage intact even if no
              exceptions are raised.

         path
              If provided, the stage path to use for associated builds.

         lock
              True if the stage directory file lock is to be used, False
              otherwise.

         search_fn
              The search function that provides the fetch strategy
              instance.
        """
        # TODO: fetch/stage coupling needs to be reworked -- the logic
        # TODO: here is convoluted and not modular enough.
        if isinstance(url_or_fetch_strategy, string_types):
            self.fetcher = fs.from_url_scheme(url_or_fetch_strategy)
        elif isinstance(url_or_fetch_strategy, fs.FetchStrategy):
            self.fetcher = url_or_fetch_strategy
        else:
            raise ValueError("Can't construct Stage without url or fetch strategy")
        self.fetcher.stage = self
        # self.fetcher can change with mirrors.
        self.default_fetcher = self.fetcher
        self.search_fn = search_fn
        # used for mirrored archives of repositories.
        self.skip_checksum_for_mirror = True

        self.srcdir = None

        # TODO: This uses a protected member of tempfile, but seemed the only
        # TODO: way to get a temporary name.  It won't be the same as the
        # TODO: temporary stage area in _stage_root.
        self.name = name
        if name is None:
            self.name = stage_prefix + next(tempfile._get_candidate_names())
        self.mirror_paths = mirror_paths

        # Use the provided path or construct an optionally named stage path.
        if path is not None:
            self.path = path
        else:
            self.path = os.path.join(get_stage_root(), self.name)

        # Flag to decide whether to delete the stage folder on exit or not
        self.keep = keep

        # File lock for the stage directory.  We use one file for all
        # stage locks. See spack.database.Database.prefix_lock for
        # details on this approach.
        self._lock = None
        if lock:
            if self.name not in Stage.stage_locks:
                sha1 = hashlib.sha1(self.name.encode("utf-8")).digest()
                lock_id = prefix_bits(sha1, bit_length(sys.maxsize))
                stage_lock_path = os.path.join(get_stage_root(), ".lock")

                tty.debug("Creating stage lock {0}".format(self.name))
                Stage.stage_locks[self.name] = spack.util.lock.Lock(
                    stage_lock_path, lock_id, 1, desc=self.name
                )

            self._lock = Stage.stage_locks[self.name]

        # When stages are reused, we need to know whether to re-create
        # it.  This marks whether it has been created/destroyed.
        self.created = False

    def __enter__(self):
        """
        Entering a stage context will create the stage directory

        Returns:
            self
        """
        if self._lock is not None:
            self._lock.acquire_write(timeout=60)
        self.create()
        return self

    def __exit__(self, exc_type, exc_val, exc_tb):
        """
        Exiting from a stage context will delete the stage directory unless:
        - it was explicitly requested not to do so
        - an exception has been raised

        Args:
            exc_type: exception type
            exc_val: exception value
            exc_tb: exception traceback

        Returns:
            Boolean
        """
        # Delete when there are no exceptions, unless asked to keep.
        if exc_type is None and not self.keep:
            self.destroy()

        if self._lock is not None:
            self._lock.release_write()

    @property
    def expected_archive_files(self):
        """Possible archive file paths."""
        paths = []
        fnames = []
        expanded = True
        if isinstance(self.default_fetcher, fs.URLFetchStrategy):
            expanded = self.default_fetcher.expand_archive
            clean_url = os.path.basename(sup.sanitize_file_path(self.default_fetcher.url))
            fnames.append(clean_url)

        if self.mirror_paths:
            fnames.extend(os.path.basename(x) for x in self.mirror_paths)

        paths.extend(os.path.join(self.path, f) for f in fnames)
        if not expanded:
            # If the download file is not compressed, the "archive" is a
            # single file placed in Stage.source_path
            paths.extend(os.path.join(self.source_path, f) for f in fnames)

        return paths

    @property
    def save_filename(self):
        possible_filenames = self.expected_archive_files
        if possible_filenames:
            # This prefers using the URL associated with the default fetcher if
            # available, so that the fetched resource name matches the remote
            # name
            return possible_filenames[0]

    @property
    def archive_file(self):
        """Path to the source archive within this stage directory."""
        for path in self.expected_archive_files:
            if os.path.exists(path):
                return path
        else:
            return None

    @property
    def expanded(self):
        """Returns True if source path expanded; else False."""
        return os.path.exists(self.source_path)

    @property
    def source_path(self):
        """Returns the well-known source directory path."""
        return os.path.join(self.path, _source_path_subdir)

    def fetch(self, mirror_only=False, err_msg=None):
        """Retrieves the code or archive

        Args:
            mirror_only (bool): only fetch from a mirror
            err_msg (str or None): the error message to display if all fetchers
                fail or ``None`` for the default fetch failure message
        """
        fetchers = []
        if not mirror_only:
            fetchers.append(self.default_fetcher)

        # TODO: move mirror logic out of here and clean it up!
        # TODO: Or @alalazo may have some ideas about how to use a
        # TODO: CompositeFetchStrategy here.
        self.skip_checksum_for_mirror = True
        if self.mirror_paths:
            # Join URLs of mirror roots with mirror paths. Because
            # urljoin() will strip everything past the final '/' in
            # the root, so we add a '/' if it is not present.
            mirror_urls = {}
            for mirror in spack.mirror.MirrorCollection().values():
                for rel_path in self.mirror_paths:
                    mirror_url = url_util.join(mirror.fetch_url, rel_path)
                    mirror_urls[mirror_url] = {}
                    if (
                        mirror.get_access_pair("fetch")
                        or mirror.get_access_token("fetch")
                        or mirror.get_profile("fetch")
                    ):
                        mirror_urls[mirror_url] = {
                            "access_token": mirror.get_access_token("fetch"),
                            "access_pair": mirror.get_access_pair("fetch"),
                            "access_profile": mirror.get_profile("fetch"),
                            "endpoint_url": mirror.get_endpoint_url("fetch"),
                        }

            # If this archive is normally fetched from a tarball URL,
            # then use the same digest.  `spack mirror` ensures that
            # the checksum will be the same.
            digest = None
            expand = True
            extension = None
            if isinstance(self.default_fetcher, fs.URLFetchStrategy):
                digest = self.default_fetcher.digest
                expand = self.default_fetcher.expand_archive
                extension = self.default_fetcher.extension

            # Have to skip the checksum for things archived from
            # repositories.  How can this be made safer?
            self.skip_checksum_for_mirror = not bool(digest)

            # Add URL strategies for all the mirrors with the digest
            # Insert fetchers in the order that the URLs are provided.
            for url in reversed(list(mirror_urls.keys())):
                fetchers.insert(
                    0,
                    fs.from_url_scheme(
                        url,
                        digest,
                        expand=expand,
                        extension=extension,
                        connection=mirror_urls[url],
                    ),
                )

            if self.default_fetcher.cachable:
                for rel_path in reversed(list(self.mirror_paths)):
                    cache_fetcher = spack.caches.fetch_cache.fetcher(
                        rel_path, digest, expand=expand, extension=extension
                    )
                    fetchers.insert(0, cache_fetcher)

        def generate_fetchers():
            for fetcher in fetchers:
                yield fetcher
            # The search function may be expensive, so wait until now to
            # call it so the user can stop if a prior fetcher succeeded
            if self.search_fn and not mirror_only:
                dynamic_fetchers = self.search_fn()
                for fetcher in dynamic_fetchers:
                    yield fetcher

        def print_errors(errors):
            for msg in errors:
                tty.debug(msg)

        errors = []
        for fetcher in generate_fetchers():
            try:
                fetcher.stage = self
                self.fetcher = fetcher
                self.fetcher.fetch()
                break
            except spack.fetch_strategy.NoCacheError:
                # Don't bother reporting when something is not cached.
                continue
            except spack.error.SpackError as e:
                errors.append("Fetching from {0} failed.".format(fetcher))
                tty.debug(e)
                continue
        else:
            print_errors(errors)

            self.fetcher = self.default_fetcher
            default_msg = "All fetchers failed for {0}".format(self.name)
            raise fs.FetchError(err_msg or default_msg, None)

        print_errors(errors)

    def steal_source(self, dest):
        """Copy the source_path directory in its entirety to directory dest

        This operation creates/fetches/expands the stage if it is not already,
        and destroys the stage when it is done."""
        if not self.created:
            self.create()
        if not self.expanded and not self.archive_file:
            self.fetch()
        if not self.expanded:
            self.expand_archive()

        if not os.path.isdir(dest):
            mkdirp(dest)

        # glob all files and directories in the source path
        hidden_entries = glob.glob(os.path.join(self.source_path, ".*"))
        entries = glob.glob(os.path.join(self.source_path, "*"))

        # Move all files from stage to destination directory
        # Include hidden files for VCS repo history
        for entry in hidden_entries + entries:
            if os.path.isdir(entry):
                d = os.path.join(dest, os.path.basename(entry))
                shutil.copytree(entry, d, symlinks=True)
            else:
                shutil.copy2(entry, dest)

        # copy archive file if we downloaded from url -- replaces for vcs
        if self.archive_file and os.path.exists(self.archive_file):
            shutil.copy2(self.archive_file, dest)

        # remove leftover stage
        self.destroy()

    def check(self):
        """Check the downloaded archive against a checksum digest.
        No-op if this stage checks code out of a repository."""
        if self.fetcher is not self.default_fetcher and self.skip_checksum_for_mirror:
            tty.warn(
                "Fetching from mirror without a checksum!",
                "This package is normally checked out from a version "
                "control system, but it has been archived on a spack "
                "mirror.  This means we cannot know a checksum for the "
                "tarball in advance. Be sure that your connection to "
                "this mirror is secure!",
            )
        elif spack.config.get("config:checksum"):
            self.fetcher.check()

    def cache_local(self):
        spack.caches.fetch_cache.store(self.fetcher, self.mirror_paths.storage_path)

    def cache_mirror(self, mirror, stats):
        """Perform a fetch if the resource is not already cached

        Arguments:
            mirror (spack.caches.MirrorCache): the mirror to cache this Stage's
                resource in
            stats (spack.mirror.MirrorStats): this is updated depending on whether the
                caching operation succeeded or failed
        """
        if isinstance(self.default_fetcher, fs.BundleFetchStrategy):
            # BundleFetchStrategy has no source to fetch. The associated
            # fetcher does nothing but the associated stage may still exist.
            # There is currently no method available on the fetcher to
            # distinguish this ('cachable' refers to whether the fetcher
            # refers to a resource with a fixed ID, which is not the same
            # concept as whether there is anything to fetch at all) so we
            # must examine the type of the fetcher.
            return

        if mirror.skip_unstable_versions and not fs.stable_target(self.default_fetcher):
            return

        absolute_storage_path = os.path.join(mirror.root, self.mirror_paths.storage_path)

        if os.path.exists(absolute_storage_path):
            stats.already_existed(absolute_storage_path)
        else:
            self.fetch()
            self.check()
            mirror.store(self.fetcher, self.mirror_paths.storage_path)
            stats.added(absolute_storage_path)

        mirror.symlink(self.mirror_paths)

    def expand_archive(self):
        """Changes to the stage directory and attempt to expand the downloaded
        archive.  Fail if the stage is not set up or if the archive is not yet
        downloaded."""
        if not self.expanded:
            self.fetcher.expand()
            tty.debug("Created stage in {0}".format(self.path))
        else:
            tty.debug("Already staged {0} in {1}".format(self.name, self.path))

    def restage(self):
        """Removes the expanded archive path if it exists, then re-expands
        the archive.
        """
        self.fetcher.reset()

    def create(self):
        """
        Ensures the top-level (config:build_stage) directory exists.
        """
        # User has full permissions and group has only read permissions
        if not os.path.exists(self.path):
            mkdirp(self.path, mode=stat.S_IRWXU | stat.S_IRGRP | stat.S_IXGRP)
        elif not os.path.isdir(self.path):
            os.remove(self.path)
            mkdirp(self.path, mode=stat.S_IRWXU | stat.S_IRGRP | stat.S_IXGRP)

        # Make sure we can actually do something with the stage we made.
        ensure_access(self.path)
        self.created = True

    def destroy(self):
        """Removes this stage directory."""
        remove_linked_tree(self.path)

        # Make sure we don't end up in a removed directory
        try:
            os.getcwd()
        except OSError as e:
            tty.debug(e)
            os.chdir(os.path.dirname(self.path))

        # mark as destroyed
        self.created = False


class ResourceStage(Stage):
    def __init__(self, url_or_fetch_strategy, root, resource, **kwargs):
        super(ResourceStage, self).__init__(url_or_fetch_strategy, **kwargs)
        self.root_stage = root
        self.resource = resource

    def restage(self):
        super(ResourceStage, self).restage()
        self._add_to_root_stage()

    def expand_archive(self):
        super(ResourceStage, self).expand_archive()
        self._add_to_root_stage()

    def _add_to_root_stage(self):
        """
        Move the extracted resource to the root stage (according to placement).
        """
        root_stage = self.root_stage
        resource = self.resource

        if resource.placement:
            placement = resource.placement
        elif self.srcdir:
            placement = self.srcdir
        else:
            placement = self.source_path

        if not isinstance(placement, dict):
            placement = {"": placement}

        target_path = os.path.join(root_stage.source_path, resource.destination)

        try:
            os.makedirs(target_path)
        except OSError as err:
            tty.debug(err)
            if err.errno == errno.EEXIST and os.path.isdir(target_path):
                pass
            else:
                raise

        for key, value in iteritems(placement):
            destination_path = os.path.join(target_path, value)
            source_path = os.path.join(self.source_path, key)

            if not os.path.exists(destination_path):
                tty.info(
                    "Moving resource stage\n\tsource: "
                    "{stage}\n\tdestination: {destination}".format(
                        stage=source_path, destination=destination_path
                    )
                )

                src = os.path.realpath(source_path)

                if os.path.isdir(src):
                    install_tree(src, destination_path)
                else:
                    install(src, destination_path)


class StageComposite(pattern.Composite):
    """Composite for Stage type objects. The first item in this composite is
    considered to be the root package, and operations that return a value are
    forwarded to it."""

    #
    # __enter__ and __exit__ delegate to all stages in the composite.
    #

    def __init__(self):
        super(StageComposite, self).__init__(
            [
                "fetch",
                "create",
                "created",
                "check",
                "expand_archive",
                "restage",
                "destroy",
                "cache_local",
                "cache_mirror",
                "steal_source",
                "managed_by_spack",
            ]
        )

    def __enter__(self):
        for item in self:
            item.__enter__()
        return self

    def __exit__(self, exc_type, exc_val, exc_tb):
        for item in reversed(self):
            item.keep = getattr(self, "keep", False)
            item.__exit__(exc_type, exc_val, exc_tb)

    #
    # Below functions act only on the *first* stage in the composite.
    #
    @property
    def source_path(self):
        return self[0].source_path

    @property
    def expanded(self):
        return self[0].expanded

    @property
    def path(self):
        return self[0].path

    @property
    def archive_file(self):
        return self[0].archive_file


class DIYStage(object):
    """
    Simple class that allows any directory to be a spack stage.  Consequently,
    it does not expect or require that the source path adhere to the standard
    directory naming convention.
    """

    """DIY staging is, by definition, not managed by Spack."""
    managed_by_spack = False

    def __init__(self, path):
        if path is None:
            raise ValueError("Cannot construct DIYStage without a path.")
        elif not os.path.isdir(path):
            raise StagePathError("The stage path directory does not exist:", path)

        self.archive_file = None
        self.path = path
        self.source_path = path
        self.created = True

    # DIY stages do nothing as context managers.
    def __enter__(self):
        pass

    def __exit__(self, exc_type, exc_val, exc_tb):
        pass

    def fetch(self, *args, **kwargs):
        tty.debug("No need to fetch for DIY.")

    def check(self):
        tty.debug("No checksum needed for DIY.")

    def expand_archive(self):
        tty.debug("Using source directory: {0}".format(self.source_path))

    @property
    def expanded(self):
        """Returns True since the source_path must exist."""
        return True

    def restage(self):
        raise RestageError("Cannot restage a DIY stage.")

    def create(self):
        self.created = True

    def destroy(self):
        # No need to destroy DIY stage.
        pass

    def cache_local(self):
        tty.debug("Sources for DIY stages are not cached")


def ensure_access(file):
    """Ensure we can access a directory and die with an error if we can't."""
    if not can_access(file):
        tty.die("Insufficient permissions for %s" % file)


def purge():
    """Remove all build directories in the top-level stage path."""
    root = get_stage_root()
    if os.path.isdir(root):
        for stage_dir in os.listdir(root):
            if stage_dir.startswith(stage_prefix) or stage_dir == ".lock":
                stage_path = os.path.join(root, stage_dir)
                if os.path.isdir(stage_path):
                    remove_linked_tree(stage_path)
                else:
                    os.remove(stage_path)


def get_checksums_for_versions(url_dict, name, **kwargs):
    """Fetches and checksums archives from URLs.

    This function is called by both ``spack checksum`` and ``spack
    create``.  The ``first_stage_function`` argument allows the caller to
    inspect the first downloaded archive, e.g., to determine the build
    system.

    Args:
        url_dict (dict): A dictionary of the form: version -> URL
        name (str): The name of the package
        first_stage_function (typing.Callable): function that takes a Stage and a URL;
            this is run on the stage of the first URL downloaded
        keep_stage (bool): whether to keep staging area when command completes
        batch (bool): whether to ask user how many versions to fetch (false)
            or fetch all versions (true)
        latest (bool): whether to take the latest version (true) or all (false)
        fetch_options (dict): Options used for the fetcher (such as timeout
            or cookies)

    Returns:
        (str): A multi-line string containing versions and corresponding hashes

    """
    batch = kwargs.get("batch", False)
    fetch_options = kwargs.get("fetch_options", None)
    first_stage_function = kwargs.get("first_stage_function", None)
    keep_stage = kwargs.get("keep_stage", False)
    latest = kwargs.get("latest", False)

    sorted_versions = sorted(url_dict.keys(), reverse=True)
    if latest:
        sorted_versions = sorted_versions[:1]

    # Find length of longest string in the list for padding
    max_len = max(len(str(v)) for v in sorted_versions)
    num_ver = len(sorted_versions)

    tty.msg(
        "Found {0} version{1} of {2}:".format(num_ver, "" if num_ver == 1 else "s", name),
        "",
        *llnl.util.lang.elide_list(
            ["{0:{1}}  {2}".format(str(v), max_len, url_dict[v]) for v in sorted_versions]
<<<<<<< HEAD
        ),
=======
        )
>>>>>>> f52f6e99
    )
    print()

    if batch or latest:
        archives_to_fetch = len(sorted_versions)
    else:
        archives_to_fetch = tty.get_number(
            "How many would you like to checksum?", default=1, abort="q"
        )

    if not archives_to_fetch:
        tty.die("Aborted.")

    versions = sorted_versions[:archives_to_fetch]
    urls = [url_dict[v] for v in versions]

    tty.debug("Downloading...")
    version_hashes = []
    i = 0
    errors = []
    for url, version in zip(urls, versions):
        # Wheels should not be expanded during staging
        expand_arg = ""
        if url.endswith(".whl") or ".whl#" in url:
            expand_arg = ", expand=False"
        try:
            if fetch_options:
                url_or_fs = fs.URLFetchStrategy(url, fetch_options=fetch_options)
            else:
                url_or_fs = url
            with Stage(url_or_fs, keep=keep_stage) as stage:
                # Fetch the archive
                stage.fetch()
                if i == 0 and first_stage_function:
                    # Only run first_stage_function the first time,
                    # no need to run it every time
                    first_stage_function(stage, url)

                # Checksum the archive and add it to the list
                version_hashes.append(
                    (version, spack.util.crypto.checksum(hashlib.sha256, stage.archive_file))
                )
                i += 1
        except FailedDownloadError:
            errors.append("Failed to fetch {0}".format(url))
        except Exception as e:
            tty.msg("Something failed on {0}, skipping.  ({1})".format(url, e))

    for msg in errors:
        tty.debug(msg)

    if not version_hashes:
        tty.die("Could not fetch any versions for {0}".format(name))

    # Find length of longest string in the list for padding
    max_len = max(len(str(v)) for v, h in version_hashes)

    # Generate the version directives to put in a package.py
    version_lines = "\n".join(
        [
            "    version('{0}', {1}sha256='{2}'{3})".format(
                v, " " * (max_len - len(str(v))), h, expand_arg
            )
            for v, h in version_hashes
        ]
    )

    num_hash = len(version_hashes)
    tty.debug(
        "Checksummed {0} version{1} of {2}:".format(num_hash, "" if num_hash == 1 else "s", name)
    )

    return version_lines


class StageError(spack.error.SpackError):
    """ "Superclass for all errors encountered during staging."""


class StagePathError(StageError):
    """ "Error encountered with stage path."""


class RestageError(StageError):
    """ "Error encountered during restaging."""


class VersionFetchError(StageError):
    """Raised when we can't determine a URL to fetch a package."""


# Keep this in namespace for convenience
FailedDownloadError = fs.FailedDownloadError<|MERGE_RESOLUTION|>--- conflicted
+++ resolved
@@ -902,11 +902,7 @@
         "",
         *llnl.util.lang.elide_list(
             ["{0:{1}}  {2}".format(str(v), max_len, url_dict[v]) for v in sorted_versions]
-<<<<<<< HEAD
-        ),
-=======
         )
->>>>>>> f52f6e99
     )
     print()
 
