# Copyright 2013-2021 Lawrence Livermore National Security, LLC and other
# Spack Project Developers. See the top-level COPYRIGHT file for details.
#
# SPDX-License-Identifier: (Apache-2.0 OR MIT)

"""Common utilities for managing intel oneapi packages.

"""

import getpass
import platform
import shutil
from os.path import basename, dirname, isdir

from llnl.util.filesystem import find_headers, find_libraries, join_path

from spack.package import Package
from spack.util.environment import EnvironmentModifications
from spack.util.executable import Executable


class IntelOneApiPackage(Package):
    """Base class for Intel oneAPI packages."""

    homepage = 'https://software.intel.com/oneapi'

    phases = ['install']

    # oneAPI license does not allow mirroring outside of the
    # organization (e.g. University/Company).
    redistribute_source = False

    @property
    def component_dir(self):
        """Subdirectory for this component in the install prefix."""
        raise NotImplementedError

    @property
    def component_path(self):
        """Path to component <prefix>/<component>/<version>."""
        return join_path(self.prefix, self.component_dir, str(self.spec.version))

    def install(self, spec, prefix, installer_path=None):
        """Shared install method for all oneapi packages."""

        # intel-oneapi-compilers overrides the installer_path when
        # installing fortran, which comes from a spack resource
        if installer_path is None:
            installer_path = basename(self.url_for_version(spec.version))

        if platform.system() == 'Linux':
            # Intel installer assumes and enforces that all components
            # are installed into a single prefix. Spack wants to
            # install each component in a separate prefix. The
            # installer mechanism is implemented by saving install
            # information in a directory called installercache for
            # future runs. The location of the installercache depends
            # on the userid. For root it is always in /var/intel. For
            # non-root it is in $HOME/intel.
            #
            # The method for preventing this install from interfering
            # with other install depends on the userid. For root, we
            # delete the installercache before and after install. For
            # non root we redefine the HOME environment variable.
            if getpass.getuser() == 'root':
                shutil.rmtree('/var/intel/installercache', ignore_errors=True)

            bash = Executable('bash')

            # Installer writes files in ~/intel set HOME so it goes to prefix
            bash.add_default_env('HOME', prefix)
            # Installer checks $XDG_RUNTIME_DIR/.bootstrapper_lock_file as well
<<<<<<< HEAD
            bash.add_default_env('XDG_RUNTIME_DIR', join_path(self.stage.path, 'runtime'))
=======
            bash.add_default_env('XDG_RUNTIME_DIR',
                                 join_path(self.stage.path, 'runtime'))
>>>>>>> d02d6831

            bash(installer_path,
                 '-s', '-a', '-s', '--action', 'install',
                 '--eula', 'accept',
                 '--install-dir', prefix)

            if getpass.getuser() == 'root':
                shutil.rmtree('/var/intel/installercache', ignore_errors=True)

        # Some installers have a bug and do not return an error code when failing
        if not isdir(join_path(prefix, self.component_dir)):
            raise RuntimeError('install failed')

    def setup_run_environment(self, env):
        """Adds environment variables to the generated module file.

        These environment variables come from running:

        .. code-block:: console

           $ source {prefix}/{component}/{version}/env/vars.sh
        """
        env.extend(EnvironmentModifications.from_sourcing_file(
            join_path(self.component_path, 'env', 'vars.sh')))


class IntelOneApiLibraryPackage(IntelOneApiPackage):
    """Base class for Intel oneAPI library packages."""

    @property
    def headers(self):
        include_path = join_path(self.component_path, 'include')
        return find_headers('*', include_path, recursive=True)

    @property
    def libs(self):
        lib_path = join_path(self.component_path, 'lib', 'intel64')
        lib_path = lib_path if isdir(lib_path) else dirname(lib_path)
        return find_libraries('*', root=lib_path, shared=True, recursive=True)<|MERGE_RESOLUTION|>--- conflicted
+++ resolved
@@ -70,12 +70,8 @@
             # Installer writes files in ~/intel set HOME so it goes to prefix
             bash.add_default_env('HOME', prefix)
             # Installer checks $XDG_RUNTIME_DIR/.bootstrapper_lock_file as well
-<<<<<<< HEAD
-            bash.add_default_env('XDG_RUNTIME_DIR', join_path(self.stage.path, 'runtime'))
-=======
             bash.add_default_env('XDG_RUNTIME_DIR',
                                  join_path(self.stage.path, 'runtime'))
->>>>>>> d02d6831
 
             bash(installer_path,
                  '-s', '-a', '-s', '--action', 'install',
