# Copyright 2013-2021 Lawrence Livermore National Security, LLC and other
# Spack Project Developers. See the top-level COPYRIGHT file for details.
#
# SPDX-License-Identifier: (Apache-2.0 OR MIT)

from spack import *


class Zstd(MakefilePackage):
    """Zstandard, or zstd as short version, is a fast lossless compression
    algorithm, targeting real-time compression scenarios at zlib-level and
    better compression ratios."""

    homepage = "http://facebook.github.io/zstd/"
    url      = "https://github.com/facebook/zstd/archive/v1.4.3.tar.gz"
    git      = "https://github.com/facebook/zstd.git"

    maintainers = ['haampie']

    version('develop', branch='dev')
    version('1.5.0', sha256='0d9ade222c64e912d6957b11c923e214e2e010a18f39bec102f572e693ba2867')
    version('1.4.9', sha256='acf714d98e3db7b876e5b540cbf6dee298f60eb3c0723104f6d3f065cd60d6a8')
    version('1.4.8', sha256='f176f0626cb797022fbf257c3c644d71c1c747bb74c32201f9203654da35e9fa')
    version('1.4.7', sha256='085500c8d0b9c83afbc1dc0d8b4889336ad019eba930c5d6a9c6c86c20c769c8')
    version('1.4.5', sha256='734d1f565c42f691f8420c8d06783ad818060fc390dee43ae0a89f86d0a4f8c2')
    version('1.4.4', sha256='a364f5162c7d1a455cc915e8e3cf5f4bd8b75d09bc0f53965b0c9ca1383c52c8')
    version('1.4.3', sha256='5eda3502ecc285c3c92ee0cc8cd002234dee39d539b3f692997a0e80de1d33de')
    version('1.4.2', sha256='7a6e1dad34054b35e2e847eb3289be8820a5d378228802239852f913c6dcf6a7')
    version('1.4.0', sha256='63be339137d2b683c6d19a9e34f4fb684790e864fee13c7dd40e197a64c705c1')
    version('1.3.8', sha256='90d902a1282cc4e197a8023b6d6e8d331c1fd1dfe60f7f8e4ee9da40da886dc3')
    version('1.3.0', sha256='0fdba643b438b7cbce700dcc0e7b3e3da6d829088c63757a5984930e2f70b348')
    version('1.1.2', sha256='980b8febb0118e22f6ed70d23b5b3e600995dbf7489c1f6d6122c1411cdda8d8')

<<<<<<< HEAD
    variant('shared', default=True, description='Build shared libraries')
    variant('static', default=True, description='Build static libraries')
    variant('programs', default=True, description='Build executables')
    variant('legacy', default=False, description='Enable legacy support')
    variant('zlib', default=False, description='Build programs with zlib support')
    variant('lzma', default=False, description='Build programs with lzma support')
    variant('lz4', default=False, description='Build programs with zlib support')
    variant('multithread', default=True, description='Build with pthread support')

    conflicts('+zlib', when='~programs', msg="zlib requires programs to be built")
    conflicts('+lzma', when='~programs', msg="lzma requires programs to be built")
    conflicts('+lz4', when='~programs', msg="lz4 requires programs to be built")

    depends_on('zlib', when='+zlib')
    depends_on('lzma', when='+lzma')
    depends_on('lz4', when='+lz4')
    depends_on('cmake@3:', type='build')

    def cmake_args(self):
        return [
            self.define_from_variant('ZSTD_BUILD_PROGRAMS', 'programs'),
            self.define_from_variant('ZSTD_BUILD_STATIC', 'static'),
            self.define_from_variant('ZSTD_BUILD_SHARED', 'shared'),
            self.define_from_variant('ZSTD_LEGACY_SUPPORT', 'legacy'),
            self.define_from_variant('ZSTD_MULTITHREAD_SUPPORT', 'multithread')
        ]
=======
    variant('programs', default=False, description='Build executables')

    depends_on('zlib', when='+programs')
    depends_on('lzma', when='+programs')
    depends_on('lz4', when='+programs')

    def build(self, spec, prefix):
        make('-C', 'lib')
        if spec.variants['programs'].value:
            make('-C', 'programs')

    def install(self, spec, prefix):
        make('-C', 'lib', 'install', 'PREFIX={0}'.format(prefix))
        if spec.variants['programs'].value:
            make('-C', 'programs', 'install', 'PREFIX={0}'.format(prefix))
>>>>>>> 4f3a5385
<|MERGE_RESOLUTION|>--- conflicted
+++ resolved
@@ -31,34 +31,6 @@
     version('1.3.0', sha256='0fdba643b438b7cbce700dcc0e7b3e3da6d829088c63757a5984930e2f70b348')
     version('1.1.2', sha256='980b8febb0118e22f6ed70d23b5b3e600995dbf7489c1f6d6122c1411cdda8d8')
 
-<<<<<<< HEAD
-    variant('shared', default=True, description='Build shared libraries')
-    variant('static', default=True, description='Build static libraries')
-    variant('programs', default=True, description='Build executables')
-    variant('legacy', default=False, description='Enable legacy support')
-    variant('zlib', default=False, description='Build programs with zlib support')
-    variant('lzma', default=False, description='Build programs with lzma support')
-    variant('lz4', default=False, description='Build programs with zlib support')
-    variant('multithread', default=True, description='Build with pthread support')
-
-    conflicts('+zlib', when='~programs', msg="zlib requires programs to be built")
-    conflicts('+lzma', when='~programs', msg="lzma requires programs to be built")
-    conflicts('+lz4', when='~programs', msg="lz4 requires programs to be built")
-
-    depends_on('zlib', when='+zlib')
-    depends_on('lzma', when='+lzma')
-    depends_on('lz4', when='+lz4')
-    depends_on('cmake@3:', type='build')
-
-    def cmake_args(self):
-        return [
-            self.define_from_variant('ZSTD_BUILD_PROGRAMS', 'programs'),
-            self.define_from_variant('ZSTD_BUILD_STATIC', 'static'),
-            self.define_from_variant('ZSTD_BUILD_SHARED', 'shared'),
-            self.define_from_variant('ZSTD_LEGACY_SUPPORT', 'legacy'),
-            self.define_from_variant('ZSTD_MULTITHREAD_SUPPORT', 'multithread')
-        ]
-=======
     variant('programs', default=False, description='Build executables')
 
     depends_on('zlib', when='+programs')
@@ -73,5 +45,4 @@
     def install(self, spec, prefix):
         make('-C', 'lib', 'install', 'PREFIX={0}'.format(prefix))
         if spec.variants['programs'].value:
-            make('-C', 'programs', 'install', 'PREFIX={0}'.format(prefix))
->>>>>>> 4f3a5385
+            make('-C', 'programs', 'install', 'PREFIX={0}'.format(prefix))