# Copyright 2013-2021 Lawrence Livermore National Security, LLC and other
# Spack Project Developers. See the top-level COPYRIGHT file for details.
#
# SPDX-License-Identifier: (Apache-2.0 OR MIT)

from spack import *


class PyGevent(PythonPackage):
    """gevent is a coroutine-based Python networking library."""

    homepage = "https://www.gevent.org"
    pypi = "gevent/gevent-1.3a2.tar.gz"

<<<<<<< HEAD
    version('21.1.2', sha256='520cc2a029a9eef436e4e56b007af7859315cafa21937d43c1d5269f12f2c981')
    version('1.3a2', sha256='f7ab82697111ea233c7beeadf5240f669dfad9c4bbc89a3ec80a49e2c48a65bd')

    depends_on('py-setuptools@24.2:',   type='build')
    depends_on('py-cython@0.27:',       type='build')
    depends_on('py-cffi@1.4.0:',        type=('build', 'run'))
    depends_on('py-cffi@1.12.2:', when='@2:', type=('build', 'run'))
    depends_on('py-greenlet@0.4.13:',   type=('build', 'run'))
    depends_on('py-greenlet@0.4.17:1.99', when='@2:', type=('build', 'run'))
    depends_on('python@2.7:2.8,3.4:',   type=('build', 'run'))
=======
    version('1.5.0', sha256='b2814258e3b3fb32786bb73af271ad31f51e1ac01f33b37426b66cb8491b4c29')
    version('1.3a2', sha256='f7ab82697111ea233c7beeadf5240f669dfad9c4bbc89a3ec80a49e2c48a65bd')

    depends_on('py-setuptools@24.2:',   type='build', when='@:1.4')
    depends_on('py-setuptools@40.8:', type='build', when='@1.5:')
    depends_on('py-cython@0.27:',       type='build', when='@:1.4')
    depends_on('py-cython@0.29.14:',    type='build', when='@1.5:')
    depends_on('py-cffi@1.4:',        type=('build', 'run'), when='@:1.4')
    depends_on('py-cffi@1.12.2:',        type=('build', 'run'), when='@1.5:')
    depends_on('py-greenlet@0.4.13:',   type=('build', 'run'), when='@:1.4')
    depends_on('py-greenlet@0.4.14:',   type=('build', 'run'), when='@1.5:')
    depends_on('python@2.7:2.8,3.4:',   type=('build', 'run'))
    depends_on('python@2.7:2.8,3.5:',   type=('build', 'run'), when='@1.5:')
>>>>>>> 346f3652
<|MERGE_RESOLUTION|>--- conflicted
+++ resolved
@@ -12,18 +12,7 @@
     homepage = "https://www.gevent.org"
     pypi = "gevent/gevent-1.3a2.tar.gz"
 
-<<<<<<< HEAD
     version('21.1.2', sha256='520cc2a029a9eef436e4e56b007af7859315cafa21937d43c1d5269f12f2c981')
-    version('1.3a2', sha256='f7ab82697111ea233c7beeadf5240f669dfad9c4bbc89a3ec80a49e2c48a65bd')
-
-    depends_on('py-setuptools@24.2:',   type='build')
-    depends_on('py-cython@0.27:',       type='build')
-    depends_on('py-cffi@1.4.0:',        type=('build', 'run'))
-    depends_on('py-cffi@1.12.2:', when='@2:', type=('build', 'run'))
-    depends_on('py-greenlet@0.4.13:',   type=('build', 'run'))
-    depends_on('py-greenlet@0.4.17:1.99', when='@2:', type=('build', 'run'))
-    depends_on('python@2.7:2.8,3.4:',   type=('build', 'run'))
-=======
     version('1.5.0', sha256='b2814258e3b3fb32786bb73af271ad31f51e1ac01f33b37426b66cb8491b4c29')
     version('1.3a2', sha256='f7ab82697111ea233c7beeadf5240f669dfad9c4bbc89a3ec80a49e2c48a65bd')
 
@@ -36,5 +25,4 @@
     depends_on('py-greenlet@0.4.13:',   type=('build', 'run'), when='@:1.4')
     depends_on('py-greenlet@0.4.14:',   type=('build', 'run'), when='@1.5:')
     depends_on('python@2.7:2.8,3.4:',   type=('build', 'run'))
-    depends_on('python@2.7:2.8,3.5:',   type=('build', 'run'), when='@1.5:')
->>>>>>> 346f3652
+    depends_on('python@2.7:2.8,3.5:',   type=('build', 'run'), when='@1.5:')