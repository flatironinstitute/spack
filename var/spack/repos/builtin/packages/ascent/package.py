# Copyright 2013-2024 Lawrence Livermore National Security, LLC and other
# Spack Project Developers. See the top-level COPYRIGHT file for details.
#
# SPDX-License-Identifier: (Apache-2.0 OR MIT)

import glob
import os
import shutil
import socket
import sys
from os import environ as env

import llnl.util.tty as tty

from spack.package import *


def cmake_cache_entry(name, value, vtype=None):
    """
    Helper that creates CMake cache entry strings used in
    'host-config' files.
    """
    if vtype is None:
        if value == "ON" or value == "OFF":
            vtype = "BOOL"
        else:
            vtype = "PATH"
    return 'set({0} "{1}" CACHE {2} "")\n\n'.format(name, value, vtype)


def propagate_cuda_arch(package, spec=None):
    if not spec:
        spec = ""
    for cuda_arch in CudaPackage.cuda_arch_values:
        depends_on(
            "{0} +cuda cuda_arch={1}".format(package, cuda_arch),
            when="{0} +cuda cuda_arch={1}".format(spec, cuda_arch),
        )


class Ascent(CMakePackage, CudaPackage):
    """Ascent is an open source many-core capable lightweight in situ
    visualization and analysis infrastructure for multi-physics HPC
    simulations."""

    homepage = "https://github.com/Alpine-DAV/ascent"
    git = "https://github.com/Alpine-DAV/ascent.git"
    url = "https://github.com/Alpine-DAV/ascent/releases/download/v0.5.1/ascent-v0.5.1-src-with-blt.tar.gz"
    tags = ["radiuss", "e4s"]

    maintainers("cyrush")

    license("BSD-3-Clause")

    version("develop", branch="develop", submodules=True)

    version(
        "0.9.2",
        tag="v0.9.2",
        commit="b842516d12640e4a0d9433a18c7249440ef6fc3d",
        submodules=True,
        preferred=True,
    )

    version(
        "0.9.1", tag="v0.9.1", commit="027a2fe184f65a4923817a8cdfed0b0c61c2c75a", submodules=True
    )

    version(
        "0.9.0", tag="v0.9.0", commit="a31c88c579c8d0026e0025de8bace0cf22f6305b", submodules=True
    )

    version(
        "0.8.0", tag="v0.8.0", commit="08504374908518e013d7fe8d8882cfb1c2378e3b", submodules=True
    )

    version(
        "0.7.1", tag="v0.7.1", commit="79d35b2f48e92eb151313f0217e9bd7c15779582", submodules=True
    )

    version(
        "0.7.0", tag="v0.7.0", commit="cfed1b0a469e4dcc970fd7e0bcd78b522d97ea53", submodules=True
    )

    version(
        "0.6.0", tag="v0.6.0", commit="9ade37b0a9ea495e45adb25cda7498c0bf9465c5", submodules=True
    )

    ###########################################################################
    # package variants
    ###########################################################################

    variant("shared", default=True, description="Build Ascent as shared libs")
    variant("test", default=True, description="Enable Ascent unit tests")

    variant("mpi", default=True, description="Build Ascent MPI Support")
    # set to false for systems that implicitly link mpi
    variant("blt_find_mpi", default=True, description="Use BLT CMake Find MPI logic")
    variant("serial", default=True, description="build serial (non-mpi) libraries")

    # variants for language support
    variant("python", default=False, description="Build Ascent Python support")
    variant("fortran", default=True, description="Build Ascent Fortran support")

    # variants for runtime features
    variant("vtkh", default=True, description="Build VTK-h filter and rendering support")

    variant("openmp", default=(sys.platform != "darwin"), description="build openmp support")
    variant("raja", default=True, description="Build with RAJA support")
    variant("umpire", default=True, description="Build with Umpire support")
    variant("mfem", default=False, description="Build MFEM filter support")
    variant("dray", default=False, description="Build with Devil Ray support")
    variant("adios2", default=False, description="Build Adios2 filter support")
    variant("fides", default=False, description="Build Fides filter support")
    variant("occa", default=False, description="Build with OCCA support")

    # caliper
    variant("caliper", default=False, description="Build Caliper support")

    # variants for dev-tools (docs, etc)
    variant("doc", default=False, description="Build Ascent's documentation")

    # variant for BabelFlow runtime
    variant("babelflow", default=False, description="Build with BabelFlow")

    ##########################################################################
    # patches
    ###########################################################################
    # patch for gcc 10 and 11, changes already on develop, here
    # so folks can build 0.7.1 with those compilers
    patch("ascent-gcc-11-pr753.patch", when="@0.7.1")

    # patch for allowing +shared+cuda
    # https://github.com/Alpine-DAV/ascent/pull/903
    patch("ascent-shared-cuda-pr903.patch", when="@0.8.0")
    # patch for finding ADIOS2 more reliably
    # https://github.com/Alpine-DAV/ascent/pull/922
    patch("ascent-find-adios2-pr922.patch", when="@0.8.0")
    # patch for finding Conduit python more reliably
    # https://github.com/Alpine-DAV/ascent/pull/935
    patch("ascent-find-conduit-python-pr935.patch", when="@0.8.0")
    # patch for finding RAJA more reliably
    # https://github.com/Alpine-DAV/ascent/pull/1123
    patch("ascent-find-raja-pr1123.patch", when="@0.9.0")

    ##########################################################################
    # package dependencies
    ###########################################################################
    # Certain CMake versions have been found to break for our use cases
    depends_on("cmake@3.14.1:3.14,3.18.2:", type="build")

    #######################
    # Conduit
    #######################
    depends_on("conduit@:0.7.2", when="@:0.7.1")
    depends_on("conduit@0.8.2:", when="@0.8:")
    depends_on("conduit@0.8.6:", when="@0.9:")
    depends_on("conduit+python", when="+python")
    depends_on("conduit~python", when="~python")
    depends_on("conduit+mpi", when="+mpi")
    depends_on("conduit~mpi", when="~mpi")

    #######################
    # Python
    #######################
    # we need a shared version of python b/c linking with static python lib
    # causes duplicate state issues when running compiled python modules.
    with when("+python"):
        depends_on("python+shared")
        extends("python")
        depends_on("py-numpy", type=("build", "run"))
        depends_on("py-pip", type=("build", "run"))

    #######################
    # MPI
    #######################
    depends_on("mpi", when="+mpi")
    depends_on("py-mpi4py", when="+mpi+python")

    #############################
    # TPLs for Runtime Features
    #############################

    #######################
    # RAJA and Umpire
    #######################
    depends_on("raja", when="+raja")
    depends_on("umpire", when="+umpire")

    #######################
    # BabelFlow
    #######################
    depends_on("babelflow", when="+babelflow+mpi")
    depends_on("parallelmergetree", when="+babelflow+mpi")

    #######################
    # VTK-m
    #######################
    depends_on("vtk-m@2.0:", when="@0.9.2: +vtkh")
<<<<<<< HEAD
    depends_on("vtk-m@1.9", when="@0.9.0:0.9.1 +vtkh")
=======
    # 2.1 support needs commit e52b7bb8c9fd131f2fd49edf58037cc5ef77a166
    depends_on("vtk-m@:2.0", when="@:0.9.2 +vtkh")
    depends_on("vtk-m@1.9", when="@0.9.0:0.9.1 +vtkh")
    depends_on("vtk-m +doubleprecision ~64bitids", when="+vtkh ^vtk-m")
>>>>>>> 349867c8

    depends_on("vtk-m~tbb", when="@0.9.0: +vtkh")
    depends_on("vtk-m+openmp", when="@0.9.0: +vtkh+openmp")
    depends_on("vtk-m~openmp", when="@0.9.0: +vtkh~openmp")
    depends_on("vtk-m~cuda", when="@0.9.0: +vtkh~cuda")
    depends_on("vtk-m+cuda", when="@0.9.0: +vtkh+cuda")
    depends_on("vtk-m+fpic", when="@0.8.0: +vtkh")
    depends_on("vtk-m~shared+fpic", when="@0.8.0: +vtkh~shared")
    # Ascent defaults to C++11
    depends_on("kokkos cxxstd=11", when="+vtkh ^vtk-m +kokkos")

    #######################
    # VTK-h
    #######################
    # Ascent 0.9.0 includes VTK-h, prior to 0.9.0
    # VTK-h was developed externally
    depends_on("vtk-h@:0.7", when="@:0.7 +vtkh")
    depends_on("vtk-h@0.8.1:", when="@0.8:0.8 +vtkh")
    # propagate relevent variants to vtk-h
    depends_on("vtk-h+openmp", when="@:0.8.0 +vtkh+openmp")
    depends_on("vtk-h~openmp", when="@:0.8.0 +vtkh~openmp")
    depends_on("vtk-h+cuda", when="@:0.8.0 +vtkh+cuda")
    depends_on("vtk-h~cuda", when="@:0.8.0 +vtkh~cuda")
    propagate_cuda_arch("vtk-h", "@:0.8.0 +vtkh")
    depends_on("vtk-h+shared", when="@:0.8.0 +vtkh+shared")
    depends_on("vtk-h~shared", when="@:0.8.0 +vtkh~shared")
    # When using VTK-h ascent also needs VTK-m
    depends_on("vtk-m@:1.7", when="@:0.8.0 +vtkh")
    depends_on("vtk-m+testlib", when="@:0.8.0 +vtkh+test^vtk-m")

    # mfem
    depends_on("mfem~threadsafe~openmp+conduit", when="+mfem")
    # propagate relevent variants to mfem
    depends_on("mfem+mpi", when="+mfem+mpi")
    depends_on("mfem~mpi", when="+mfem~mpi")
    depends_on("mfem+shared", when="+mfem+shared")
    depends_on("mfem~shared", when="+mfem~shared")

    # occa
    depends_on("occa", when="+occa")

    # fides
    depends_on("fides", when="+fides")

    #######################
    # Devil Ray
    #######################
    # Ascent 0.9.0 includes Devil Ray, prior to 0.9.0
    # Devil Ray was developed externally
    # devil ray variants with mpi
    # we have to specify both because mfem makes us
    depends_on("dray~test~utils", when="@:0.8.0  +dray")
    depends_on("dray@0.1.8:", when="@:0.8.0 +dray")
    # propagate relevent variants to dray
    depends_on("dray+cuda", when="@:0.8.0 +dray+cuda")
    depends_on("dray~cuda", when="@:0.8.0 +dray~cuda")
    propagate_cuda_arch("dray", "@:0.8.0 +dray")
    depends_on("dray+mpi", when="@:0.8.0 +dray+mpi")
    depends_on("dray~mpi", when="@:0.8.0 +dray~mpi")
    depends_on("dray+shared", when="@:0.8.0 +dray+shared")
    depends_on("dray~shared", when="@:0.8.0 +dray~shared")
    depends_on("dray+openmp", when="@:0.8.0 +dray+openmp")
    depends_on("dray~openmp", when="@:0.8.0 +dray~openmp")

    # Adios2
    depends_on("adios2", when="+adios2")
    # propagate relevent variants to adios2
    depends_on("adios2+mpi", when="+adios2+mpi")
    depends_on("adios2~mpi", when="+adios2~mpi")
    depends_on("adios2+shared", when="+adios2+shared")
    depends_on("adios2~shared", when="+adios2~shared")

    #######################
    # Caliper
    #######################
    depends_on("caliper", when="+caliper")

    #######################
    # Documentation related
    #######################
    depends_on("py-sphinx", when="+python+doc", type="build")
    depends_on("py-sphinx-rtd-theme", when="+python+doc", type="build")

    ###########
    # Conflicts
    ###########
    conflicts(
        "+shared", when="@:0.7 +cuda", msg="Ascent needs to be built with ~shared for CUDA builds."
    )
    conflicts(
        "~fides", when="@0.9: +adios2", msg="Ascent >= 0.9 assumes FIDES when building ADIOS2"
    )

    def setup_build_environment(self, env):
        env.set("CTEST_OUTPUT_ON_FAILURE", "1")

    ####################################################################
    # Note: cmake, build, and install stages are handled by CMakePackage
    ####################################################################

    # provide cmake args (pass host config as cmake cache file)
    def cmake_args(self):
        host_config = self._get_host_config_path(self.spec)
        options = []
        options.extend(["-C", host_config, "../spack-src/src/"])
        if self.spec.satisfies("%oneapi"):
            options.extend(["-D", "CMAKE_Fortran_FLAGS=-nofor-main"])
        return options

    @run_after("install")
    @on_package_attributes(run_tests=True)
    def check_install(self):
        """
        Checks the spack install of ascent using ascents's
        using-with-cmake example
        """
        print("Checking Ascent installation...")
        spec = self.spec
        install_prefix = spec.prefix
        example_src_dir = join_path(install_prefix, "examples", "ascent", "using-with-cmake")
        print("Checking using-with-cmake example...")
        with working_dir("check-ascent-using-with-cmake-example", create=True):
            cmake_args = [
                "-DASCENT_DIR={0}".format(install_prefix),
                "-DCONDUIT_DIR={0}".format(spec["conduit"].prefix),
                "-DVTKM_DIR={0}".format(spec["vtk-m"].prefix),
                "-DVTKH_DIR={0}".format(spec["vtk-h"].prefix),
                example_src_dir,
            ]
            cmake(*cmake_args)
            make()
            example = Executable("./ascent_render_example")
            example()
        print("Checking using-with-make example...")
        example_src_dir = join_path(install_prefix, "examples", "ascent", "using-with-make")
        example_files = glob.glob(join_path(example_src_dir, "*"))
        with working_dir("check-ascent-using-with-make-example", create=True):
            for example_file in example_files:
                shutil.copy(example_file, ".")
            make("ASCENT_DIR={0}".format(install_prefix))
            example = Executable("./ascent_render_example")
            example()

    def _get_host_config_path(self, spec):
        sys_type = spec.architecture
        # if on llnl systems, we can use the SYS_TYPE
        if "SYS_TYPE" in env:
            sys_type = env["SYS_TYPE"]
        host_config_path = "{0}-{1}-{2}-ascent-{3}.cmake".format(
            socket.gethostname(), sys_type, spec.compiler, spec.dag_hash()
        )
        dest_dir = spec.prefix
        host_config_path = os.path.abspath(join_path(dest_dir, host_config_path))
        return host_config_path

    @run_before("cmake")
    def hostconfig(self):
        """
        This method creates a 'host-config' file that specifies
        all of the options used to configure and build ascent.

        For more details about 'host-config' files see:
            https://ascent.readthedocs.io/en/latest/BuildingAscent.html

        """
        spec = self.spec
        if not os.path.isdir(spec.prefix):
            os.mkdir(spec.prefix)

        #######################
        # Compiler Info
        #######################
        c_compiler = env["SPACK_CC"]
        cpp_compiler = env["SPACK_CXX"]
        if "+fortran" in spec:
            f_compiler = env["SPACK_FC"]
        else:
            f_compiler = None

        #######################################################################
        # Directly fetch the names of the actual compilers to create a
        # 'host config' file that works outside of the spack install env.
        #######################################################################
        sys_type = spec.architecture
        # if on llnl systems, we can use the SYS_TYPE
        if "SYS_TYPE" in env:
            sys_type = env["SYS_TYPE"]

        ##############################################
        # Find and record what CMake is used
        ##############################################

        if "+cmake" in spec:
            cmake_exe = spec["cmake"].command.path
        else:
            cmake_exe = which("cmake")
            if cmake_exe is None:
                msg = "failed to find CMake (and cmake variant is off)"
                raise RuntimeError(msg)
            cmake_exe = cmake_exe.path

        # get hostconfig name
        host_cfg_fname = self._get_host_config_path(spec)

        cfg = open(host_cfg_fname, "w")
        cfg.write("##################################\n")
        cfg.write("# spack generated host-config\n")
        cfg.write("##################################\n")
        cfg.write("# {0}-{1}\n".format(sys_type, spec.compiler))
        cfg.write("##################################\n\n")

        # Include path to cmake for reference
        cfg.write("# cmake from spack \n")
        cfg.write("# cmake executable path: %s\n\n" % cmake_exe)

        #######################
        # Compiler Settings
        #######################
        cfg.write("#######\n")
        cfg.write("# using %s compiler spec\n" % spec.compiler)
        cfg.write("#######\n\n")
        cfg.write("# c compiler used by spack\n")
        cfg.write(cmake_cache_entry("CMAKE_C_COMPILER", c_compiler))
        cfg.write("# cpp compiler used by spack\n")
        cfg.write(cmake_cache_entry("CMAKE_CXX_COMPILER", cpp_compiler))

        cfg.write("# fortran compiler used by spack\n")
        if "+fortran" in spec:
            cfg.write(cmake_cache_entry("ENABLE_FORTRAN", "ON"))
            cfg.write(cmake_cache_entry("CMAKE_Fortran_COMPILER", f_compiler))
        else:
            cfg.write(cmake_cache_entry("ENABLE_FORTRAN", "OFF"))

        # shared vs static libs
        if "+shared" in spec:
            cfg.write(cmake_cache_entry("BUILD_SHARED_LIBS", "ON"))
        else:
            cfg.write(cmake_cache_entry("BUILD_SHARED_LIBS", "OFF"))

        # use global spack compiler flags
        cppflags = " ".join(spec.compiler_flags["cppflags"])
        if cppflags:
            # avoid always ending up with ' ' with no flags defined
            cppflags += " "
        cflags = cppflags + " ".join(spec.compiler_flags["cflags"])
        if cflags:
            cfg.write(cmake_cache_entry("CMAKE_C_FLAGS", cflags))
        cxxflags = cppflags + " ".join(spec.compiler_flags["cxxflags"])
        if cxxflags:
            cfg.write(cmake_cache_entry("CMAKE_CXX_FLAGS", cxxflags))
        fflags = " ".join(spec.compiler_flags["fflags"])
        if self.spec.satisfies("%cce"):
            fflags += " -ef"
        if fflags:
            cfg.write(cmake_cache_entry("CMAKE_Fortran_FLAGS", fflags))

        #######################
        # Unit Tests
        #######################
        if "+test" in spec:
            cfg.write(cmake_cache_entry("ENABLE_TESTS", "ON"))
        else:
            cfg.write(cmake_cache_entry("ENABLE_TESTS", "OFF"))

        #######################################################################
        # Core Dependencies
        #######################################################################

        #######################
        # Conduit
        #######################

        cfg.write("# conduit from spack \n")
        cfg.write(cmake_cache_entry("CONDUIT_DIR", spec["conduit"].prefix))

        #######################################################################
        # Optional Dependencies
        #######################################################################

        #######################
        # Python
        #######################

        cfg.write("# Python Support\n")

        if "+python" in spec and "+shared" in spec:
            cfg.write("# Enable python module builds\n")
            cfg.write(cmake_cache_entry("ENABLE_PYTHON", "ON"))
            cfg.write("# python from spack \n")
            cfg.write(cmake_cache_entry("PYTHON_EXECUTABLE", spec["python"].command.path))
            try:
                cfg.write("# python module install dir\n")
                cfg.write(cmake_cache_entry("PYTHON_MODULE_INSTALL_PREFIX", python_platlib))
            except NameError:
                # spack's  won't exist in a subclass
                pass
        else:
            cfg.write(cmake_cache_entry("ENABLE_PYTHON", "OFF"))

        if "+doc" in spec and "+python" in spec:
            cfg.write(cmake_cache_entry("ENABLE_DOCS", "ON"))

            cfg.write("# sphinx from spack \n")
            sphinx_build_exe = join_path(spec["py-sphinx"].prefix.bin, "sphinx-build")
            cfg.write(cmake_cache_entry("SPHINX_EXECUTABLE", sphinx_build_exe))
        else:
            cfg.write(cmake_cache_entry("ENABLE_DOCS", "OFF"))

        #######################
        # Serial
        #######################

        if "+serial" in spec:
            cfg.write(cmake_cache_entry("ENABLE_SERIAL", "ON"))
        else:
            cfg.write(cmake_cache_entry("ENABLE_SERIAL", "OFF"))

        #######################
        # MPI
        #######################

        cfg.write("# MPI Support\n")

        if "+mpi" in spec:
            mpicc_path = spec["mpi"].mpicc
            mpicxx_path = spec["mpi"].mpicxx
            mpifc_path = spec["mpi"].mpifc if "+fortran" in spec else None
            # if we are using compiler wrappers on cray systems
            # use those for mpi wrappers, b/c  spec['mpi'].mpicxx
            # etc make return the spack compiler wrappers
            # which can trip up mpi detection in CMake 3.14
            if cpp_compiler == "CC":
                mpicc_path = "cc"
                mpicxx_path = "CC"
                mpifc_path = "ftn"
            cfg.write(cmake_cache_entry("ENABLE_MPI", "ON"))
            cfg.write(cmake_cache_entry("MPI_C_COMPILER", mpicc_path))
            cfg.write(cmake_cache_entry("MPI_CXX_COMPILER", mpicxx_path))
            if "+fortran" in spec:
                cfg.write(cmake_cache_entry("MPI_Fortran_COMPILER", mpifc_path))
            mpiexe_bin = join_path(spec["mpi"].prefix.bin, "mpiexec")
            if os.path.isfile(mpiexe_bin):
                # starting with cmake 3.10, FindMPI expects MPIEXEC_EXECUTABLE
                # vs the older versions which expect MPIEXEC
                if self.spec["cmake"].satisfies("@3.10:"):
                    cfg.write(cmake_cache_entry("MPIEXEC_EXECUTABLE", mpiexe_bin))
                else:
                    cfg.write(cmake_cache_entry("MPIEXEC", mpiexe_bin))

            if "+blt_find_mpi" in spec:
                cfg.write(cmake_cache_entry("ENABLE_FIND_MPI", "ON"))
            else:
                cfg.write(cmake_cache_entry("ENABLE_FIND_MPI", "OFF"))
            ###################################
            # BABELFLOW (also depends on mpi)
            ###################################
            if "+babelflow" in spec:
                cfg.write(cmake_cache_entry("ENABLE_BABELFLOW", "ON"))
                cfg.write(cmake_cache_entry("BabelFlow_DIR", spec["babelflow"].prefix))
                cfg.write(cmake_cache_entry("PMT_DIR", spec["parallelmergetree"].prefix))
        else:
            cfg.write(cmake_cache_entry("ENABLE_MPI", "OFF"))

        #######################
        # CUDA
        #######################

        cfg.write("# CUDA Support\n")

        if "+cuda" in spec:
            cfg.write(cmake_cache_entry("ENABLE_CUDA", "ON"))
        else:
            cfg.write(cmake_cache_entry("ENABLE_CUDA", "OFF"))

        if "+openmp" in spec:
            cfg.write(cmake_cache_entry("ENABLE_OPENMP", "ON"))
        else:
            cfg.write(cmake_cache_entry("ENABLE_OPENMP", "OFF"))

        #######################
        # VTK-h (and deps)
        #######################
        cfg.write("# vtk-h support \n")

        if "+vtkh" in spec:
            cfg.write("# vtk-h\n")
            if self.spec.satisfies("@0.8.1:"):
                cfg.write(cmake_cache_entry("ENABLE_VTKH", "ON"))
            else:
                cfg.write(cmake_cache_entry("VTKH_DIR", spec["vtk-h"].prefix))

            cfg.write("# vtk-m from spack\n")
            cfg.write(cmake_cache_entry("VTKM_DIR", spec["vtk-m"].prefix))

            if "+cuda" in spec:
                cfg.write(cmake_cache_entry("VTKm_ENABLE_CUDA", "ON"))
                cfg.write(cmake_cache_entry("CMAKE_CUDA_HOST_COMPILER", env["SPACK_CXX"]))
            else:
                cfg.write(cmake_cache_entry("VTKm_ENABLE_CUDA", "OFF"))

        else:
            if self.spec.satisfies("@0.8.1:"):
                cfg.write("# vtk-h\n")
                cfg.write(cmake_cache_entry("ENABLE_VTKH", "OFF"))
            else:
                cfg.write("# vtk-h not build by spack\n")

        #######################
        # RAJA
        #######################
        if "+raja" in spec:
            cfg.write("# RAJA from spack \n")
            cfg.write(cmake_cache_entry("RAJA_DIR", spec["raja"].prefix))
        else:
            cfg.write("# RAJA not built by spack \n")

        #######################
        # Umpire
        #######################
        if "+umpire" in spec:
            cfg.write("# umpire from spack \n")
            cfg.write(cmake_cache_entry("UMPIRE_DIR", spec["umpire"].prefix))
        else:
            cfg.write("# umpire not built by spack \n")

        #######################
        # Camp
        #######################
        if "+umpire" in spec or "+raja" in spec:
            cfg.write("# camp from spack \n")
            cfg.write(cmake_cache_entry("CAMP_DIR", spec["camp"].prefix))
        else:
            cfg.write("# camp not built by spack \n")

        #######################
        # MFEM
        #######################
        if "+mfem" in spec:
            cfg.write("# mfem from spack \n")
            cfg.write(cmake_cache_entry("MFEM_DIR", spec["mfem"].prefix))
        else:
            cfg.write("# mfem not built by spack \n")

        #######################
        # OCCA
        #######################
        if "+occa" in spec:
            cfg.write("# occa from spack \n")
            cfg.write(cmake_cache_entry("OCCA_DIR", spec["occa"].prefix))
        else:
            cfg.write("# occa not built by spack \n")

        #######################
        # Devil Ray
        #######################
        if "+dray" in spec:
            cfg.write("# devil ray\n")
            if self.spec.satisfies("@0.8.1:"):
                cfg.write(cmake_cache_entry("ENABLE_DRAY", "ON"))
                cfg.write(cmake_cache_entry("ENABLE_APCOMP", "ON"))
            else:
                cfg.write("# devil ray from spack \n")
                cfg.write(cmake_cache_entry("DRAY_DIR", spec["dray"].prefix))
        else:
            if self.spec.satisfies("@0.8.1:"):
                cfg.write("# devil ray\n")
                cfg.write(cmake_cache_entry("ENABLE_DRAY", "OFF"))
                cfg.write(cmake_cache_entry("ENABLE_APCOMP", "OFF"))
            else:
                cfg.write("# devil ray not build by spack\n")

        #######################
        # Adios2
        #######################
        cfg.write("# adios2 support\n")

        if "+adios2" in spec:
            cfg.write(cmake_cache_entry("ADIOS2_DIR", spec["adios2"].prefix))
        else:
            cfg.write("# adios2 not built by spack \n")

        #######################
        # Fides
        #######################
        cfg.write("# Fides support\n")

        if "+fides" in spec:
            cfg.write(cmake_cache_entry("FIDES_DIR", spec["fides"].prefix))
        else:
            cfg.write("# fides not built by spack \n")

        #######################
        # Caliper
        #######################
        cfg.write("# caliper from spack \n")
        if "+caliper" in spec:
            cfg.write(cmake_cache_entry("CALIPER_DIR", spec["caliper"].prefix))
            cfg.write(cmake_cache_entry("ADIAK_DIR", spec["adiak"].prefix))
        else:
            cfg.write("# caliper not built by spack \n")

        #######################
        # Finish host-config
        #######################

        cfg.write("##################################\n")
        cfg.write("# end spack generated host-config\n")
        cfg.write("##################################\n")
        cfg.close()

        host_cfg_fname = os.path.abspath(host_cfg_fname)
        tty.info("spack generated ascent host-config file: " + host_cfg_fname)<|MERGE_RESOLUTION|>--- conflicted
+++ resolved
@@ -197,14 +197,10 @@
     # VTK-m
     #######################
     depends_on("vtk-m@2.0:", when="@0.9.2: +vtkh")
-<<<<<<< HEAD
-    depends_on("vtk-m@1.9", when="@0.9.0:0.9.1 +vtkh")
-=======
     # 2.1 support needs commit e52b7bb8c9fd131f2fd49edf58037cc5ef77a166
     depends_on("vtk-m@:2.0", when="@:0.9.2 +vtkh")
     depends_on("vtk-m@1.9", when="@0.9.0:0.9.1 +vtkh")
     depends_on("vtk-m +doubleprecision ~64bitids", when="+vtkh ^vtk-m")
->>>>>>> 349867c8
 
     depends_on("vtk-m~tbb", when="@0.9.0: +vtkh")
     depends_on("vtk-m+openmp", when="@0.9.0: +vtkh+openmp")
