--- conflicted
+++ resolved
@@ -145,20 +145,7 @@
         configure(*flags)
 
     def build(self, spec, prefix):
-<<<<<<< HEAD
-        python(
-            "./x.py",
-            "build", '-j', str(make_jobs),
-            extra_env={
-                # vendored libgit2 wasn't correctly building (couldn't find the
-                # vendored libssh2), so let's just have spack build it
-                "LIBSSH2_SYS_USE_PKG_CONFIG": "1",
-                "LIBGIT2_SYS_USE_PKG_CONFIG": "1",
-            },
-        )
-=======
-        python("./x.py", "build")
->>>>>>> 9f1a30d3
+        python("./x.py", "build", '-j', str(make_jobs))
 
     def install(self, spec, prefix):
         python("./x.py", "install")