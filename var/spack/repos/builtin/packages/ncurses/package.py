--- conflicted
+++ resolved
@@ -175,16 +175,10 @@
         if wide:
             hdirs.append(include.ncursesw)
 
-<<<<<<< HEAD
-        headers = []
-        for hdir in hdirs:
-            headers.extend(fs.find_headers('*', root=hdir, recursive=False))
-=======
         headers = fs.HeaderList()
         for hdir in hdirs:
             headers = headers + fs.find_headers('*', root=hdir, recursive=False).headers
         headers.directories = hdirs
->>>>>>> 69b45ce4
         return headers
 
     @property
