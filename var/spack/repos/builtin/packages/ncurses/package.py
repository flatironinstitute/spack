--- conflicted
+++ resolved
@@ -175,11 +175,7 @@
         if wide:
             hdirs.append(include.ncursesw)
 
-<<<<<<< HEAD
-        headers = fs.HeaderList()
-=======
         headers = fs.HeaderList([])
->>>>>>> 9fbbb5ab
         for hdir in hdirs:
             headers = headers + fs.find_headers('*', root=hdir, recursive=False).headers
         headers.directories = hdirs
