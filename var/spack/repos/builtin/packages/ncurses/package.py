# Copyright 2013-2022 Lawrence Livermore National Security, LLC and other
# Spack Project Developers. See the top-level COPYRIGHT file for details.
#
# SPDX-License-Identifier: (Apache-2.0 OR MIT)

import glob
import os

<<<<<<< HEAD
from spack import *
import llnl.util.filesystem as fs
=======
from spack.package import *
>>>>>>> 29855ae3


class Ncurses(AutotoolsPackage, GNUMirrorPackage):
    """The ncurses (new curses) library is a free software emulation of
    curses in System V Release 4.0, and more. It uses terminfo format,
    supports pads and color and multiple highlights and forms
    characters and function-key mapping, and has all the other
    SYSV-curses enhancements over BSD curses."""

    homepage = "https://invisible-island.net/ncurses/ncurses.html"
    # URL must remain http:// so Spack can bootstrap curl
    gnu_mirror_path = "ncurses/ncurses-6.1.tar.gz"

    executables = [r'^ncursesw?(?:\d+(?:\.\d+)*)?-config$']

    version('6.2', sha256='30306e0c76e0f9f1f0de987cf1c82a5c21e1ce6568b9227f7da5b71cbea86c9d')
    version('6.1', sha256='aa057eeeb4a14d470101eff4597d5833dcef5965331be3528c08d99cebaa0d17')
    version('6.0', sha256='f551c24b30ce8bfb6e96d9f59b42fbea30fa3a6123384172f9e7284bcf647260')
    version('5.9', sha256='9046298fb440324c9d4135ecea7879ffed8546dd1b58e59430ea07a4633f563b')

    variant('symlinks', default=False,
            description='Enables symlinks. Needed on AFS filesystem.')
    variant('termlib', default=True,
            description='Enables termlib features. This is an extra '
                        'lib and optional internal dependency.')
    # Build ncurses with ABI compaitibility.
    variant('abi', default='none', description='choose abi compatibility', values=('none', '5', '6'), multi=False)

    conflicts('abi=6', when='@:5.9', msg='6 is not compatible with this release')

    depends_on('pkgconfig', type='build')

    patch('patch_gcc_5.txt', when='@6.0%gcc@5.0:')
    patch('sed_pgi.patch',   when='@:6.0')
    patch('nvhpc_fix_preprocessor_flag.patch', when='@6.0:%nvhpc')

    @classmethod
    def determine_version(cls, exe):
        return Executable(exe)('--version', output=str, error=str).rstrip()

    @classmethod
    def determine_variants(cls, exes, version):
        results = []
        for exe in exes:
            variants = ''
            output = Executable(exe)('--libs', output=str, error=str)

            if '-ltinfo' in output:
                variants += "+termlib"

            output = Executable(exe)('--terminfo-dirs', output=str, error=str)
            usingSymlinks = False
            for termDir in output.split(':'):
                for top, dirs, files in os.walk(termDir):
                    for filename in files:
                        if os.path.islink(os.path.join(top, filename)):
                            usingSymlinks = True
                            break
                    if usingSymlinks:
                        break
                if usingSymlinks:
                    break
            if usingSymlinks:
                variants += '+symlinks'

            abiVersion = 'none'
            output = Executable(exe)('--abi-version', output=str, error=str)
            if '6' in output:
                abiVersion = '6'
            elif '5' in output:
                abiVersion = '5'
            variants += ' abi=' + abiVersion

            results.append(variants)
        return results

    def setup_build_environment(self, env):
        env.unset('TERMINFO')

    def flag_handler(self, name, flags):
        if name == 'cflags':
            flags.append(self.compiler.cc_pic_flag)
        elif name == 'cxxflags':
            flags.append(self.compiler.cxx_pic_flag)

        return (flags, None, None)

    def configure(self, spec, prefix):
        opts = [
            '--disable-stripping',
            '--with-shared',
            '--with-cxx-shared',
            '--enable-overwrite',
            '--without-ada',
            '--enable-pc-files',
            '--with-pkg-config-libdir={0}/lib/pkgconfig'.format(self.prefix),
            '--disable-overwrite'
        ]

        nwide_opts = ['--disable-widec',
                      '--without-manpages',
                      '--without-tests']

        wide_opts = ['--enable-widec',
                     '--without-manpages',
                     '--without-tests']

        if '+symlinks' in self.spec:
            opts.append('--enable-symlinks')

        if '+termlib' in self.spec:
            opts.extend(('--with-termlib',
                         '--enable-termcap',
                         '--enable-getcap',
                         '--enable-tcap-names',
                         '--with-versioned-syms'))

        abi = self.spec.variants['abi'].value
        if abi != 'none':
            opts.append('--with-abi-version=' + abi)

        prefix = '--prefix={0}'.format(prefix)

        configure = Executable('../configure')

        with working_dir('build_ncurses', create=True):
            configure(prefix, *(opts + nwide_opts))

        with working_dir('build_ncursesw', create=True):
            configure(prefix, *(opts + wide_opts))

    def build(self, spec, prefix):
        with working_dir('build_ncurses'):
            make()
        with working_dir('build_ncursesw'):
            make()

    def install(self, spec, prefix):
        with working_dir('build_ncurses'):
            make('install')
        with working_dir('build_ncursesw'):
            make('install')

        # fix for packages that use "#include <ncurses.h>" (use wide by default)
        headers = glob.glob(os.path.join(prefix.include, 'ncursesw', '*.h'))
        for header in headers:
            h = os.path.basename(header)
            os.symlink(os.path.join('ncursesw', h), os.path.join(prefix.include, h))

    def query_parameter_options(self):
        """Use query parameters passed to spec (e.g., "spec[ncurses:wide]")
        to select wide, non-wide, or default/both."""
        query_parameters = self.spec.last_query.extra_parameters
        return 'nowide' in query_parameters, 'wide' in query_parameters

    @property
    def headers(self):
        nowide, wide = self.query_parameter_options()
        include = self.prefix.include
        hdirs = []
        if not (nowide or wide):
            # default (top-level, wide)
            hdirs.append(include)
        if nowide:
            hdirs.append(include.ncurses)
        if wide:
            hdirs.append(include.ncursesw)

<<<<<<< HEAD
        headers = fs.HeaderList([])
        for hdir in hdirs:
            headers = headers + fs.find_headers('*', root=hdir, recursive=False).headers
=======
        headers = HeaderList([])
        for hdir in hdirs:
            headers = headers + find_headers('*', root=hdir, recursive=False).headers
>>>>>>> 29855ae3
        headers.directories = hdirs
        return headers

    @property
    def libs(self):
        nowide, wide = self.query_parameter_options()
        if not (nowide or wide):
            # default (both)
            nowide = True
            wide = True

        libs = ['libncurses']
        if '+termlib' in self.spec:
            libs.append('libtinfo')
<<<<<<< HEAD
        wlibs = [l+'w' for l in libs]
=======
        wlibs = [lib + 'w' for lib in libs]
>>>>>>> 29855ae3

        libraries = []
        if nowide:
            libraries.extend(libs)
        if wide:
            libraries.extend(wlibs)
        return find_libraries(libraries, root=self.prefix, recursive=True)<|MERGE_RESOLUTION|>--- conflicted
+++ resolved
@@ -6,12 +6,7 @@
 import glob
 import os
 
-<<<<<<< HEAD
-from spack import *
-import llnl.util.filesystem as fs
-=======
 from spack.package import *
->>>>>>> 29855ae3
 
 
 class Ncurses(AutotoolsPackage, GNUMirrorPackage):
@@ -180,15 +175,9 @@
         if wide:
             hdirs.append(include.ncursesw)
 
-<<<<<<< HEAD
-        headers = fs.HeaderList([])
-        for hdir in hdirs:
-            headers = headers + fs.find_headers('*', root=hdir, recursive=False).headers
-=======
         headers = HeaderList([])
         for hdir in hdirs:
             headers = headers + find_headers('*', root=hdir, recursive=False).headers
->>>>>>> 29855ae3
         headers.directories = hdirs
         return headers
 
@@ -203,11 +192,7 @@
         libs = ['libncurses']
         if '+termlib' in self.spec:
             libs.append('libtinfo')
-<<<<<<< HEAD
-        wlibs = [l+'w' for l in libs]
-=======
         wlibs = [lib + 'w' for lib in libs]
->>>>>>> 29855ae3
 
         libraries = []
         if nowide:
