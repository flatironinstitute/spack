--- conflicted
+++ resolved
@@ -150,13 +150,6 @@
         with working_dir('build_ncursesw'):
             make('install')
 
-<<<<<<< HEAD
-        # fix for packages that use "#include <ncurses.h>" (use non-wide by default)
-        headers = glob.glob(os.path.join(prefix.include, 'ncurses', '*.h'))
-        for header in headers:
-            h = os.path.basename(header)
-            os.symlink(os.path.join('ncurses', h), os.path.join(prefix.include, h))
-=======
         # fix for packages that use "#include <ncurses.h>" (use wide by default)
         headers = glob.glob(os.path.join(prefix.include, 'ncursesw', '*.h'))
         for header in headers:
@@ -186,7 +179,6 @@
         for hdir in hdirs:
             headers.extend(fs.find_headers('*', root=hdir, recursive=False))
         return headers
->>>>>>> 0e2c5ffa
 
     @property
     def libs(self):
