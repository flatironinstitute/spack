--- conflicted
+++ resolved
@@ -77,13 +77,7 @@
 
     # Only needed to run `make test`
     resource(
-<<<<<<< HEAD
-        name="test",
-        git="https://gitlab.freedesktop.org/poppler/test.git",
-        placement="testdata"
-=======
         name="test", git="git://git.freedesktop.org/git/poppler/test.git", placement="testdata"
->>>>>>> 0fab5cad
     )
 
     def cmake_args(self):
