# Copyright 2013-2021 Lawrence Livermore National Security, LLC and other
# Spack Project Developers. See the top-level COPYRIGHT file for details.
#
# SPDX-License-Identifier: (Apache-2.0 OR MIT)

from spack import *


class Poppler(CMakePackage):
    """Poppler is a PDF rendering library based on the xpdf-3.0 code base."""

    homepage = "https://poppler.freedesktop.org"
    url      = "https://poppler.freedesktop.org/poppler-21.07.0.tar.xz"
    list_url = "https://poppler.freedesktop.org/releases.html"
    git      = "https://gitlab.freedesktop.org/poppler/poppler.git"

    version('master', branch='master')
    version('21.07.0', sha256='e26ab29f68065de4d6562f0a3e2b5435a83ca92be573b99a1c81998fa286a4d4')
    version('0.90.1', sha256='984d82e72e91418d280885298c8bdc855a2fd92665fd52a1345b27235e0c71c4')
    version('0.87.0', sha256='6f602b9c24c2d05780be93e7306201012e41459f289b8279a27a79431ad4150e')
    version('0.79.0', sha256='f985a4608fe592d2546d9d37d4182e502ff6b4c42f8db4be0a021a1c369528c8')
    version('0.77.0', sha256='7267eb4cbccd64a58244b8211603c1c1b6bf32c7f6a4ced2642865346102f36b')
    version('0.72.0', sha256='c1747eb8f26e9e753c4001ed951db2896edc1021b6d0f547a0bd2a27c30ada51')
    version('0.65.0', sha256='89c8cf73f83efda78c5a9bd37c28f4593ad0e8a51556dbe39ed81e1ae2dd8f07')
    version('0.64.0', sha256='b21df92ca99f78067785cf2dc8e06deb04726b62389c0ee1f5d8b103c77f64b1')
    version('0.61.1', sha256='1266096343f5163c1a585124e9a6d44474e1345de5cdfe55dc7b47357bcfcda9')

    variant('boost',    default=False, description='Enable Boost for Splash')
    variant('cms',      default=False, description='Use color management system')
    variant('cpp',      default=False, description='Compile poppler cpp wrapper')
    variant('glib',     default=False, description='Compile poppler glib wrapper')
    variant('gobject',  default=False, description='Generate GObject introspection')
    variant('libcurl',  default=False, description='Build libcurl based HTTP support')
    variant('openjpeg', default=False, description='Use libopenjpeg for JPX streams')
    variant('qt',       default=False, description='Compile poppler qt wrapper')
    variant('zlib',     default=False, description='Build with zlib')
    variant('iconv',    default=False, description='Search for Iconv package')
    variant('jpeg',     default=False, description='Search for JPEG package')
    variant('png',      default=False, description='Search for PNG package')
    variant('tiff',     default=False, description='Search for TIFF package')

    depends_on('cmake@3.1.0:', type='build')
    depends_on('pkgconfig', type='build')
    depends_on('poppler-data', type=('build', 'run'))
    depends_on('fontconfig')
    depends_on('freetype')

    depends_on('boost@1.58.0:', when='+boost')
    depends_on('lcms', when='+cms')
    depends_on('glib@2.41:', when='+glib')
    depends_on('gobject-introspection', when='+gobject')
    depends_on('curl', when='+libcurl')
    depends_on('openjpeg', when='+openjpeg')
    depends_on('qt@4.0:', when='+qt')
    depends_on('zlib', when='+zlib')
    depends_on('cairo+ft@1.10.0:', when='+glib')
    depends_on('iconv', when='+iconv')
    depends_on('jpeg', when='+jpeg')
    depends_on('libpng', when='+png')
    depends_on('libtiff', when='+tiff')

    depends_on('qt@5.0:',      when='@0.62.0:+qt')
    depends_on('qt@4.0:4.8.6', when='@:0.61.999+qt')

    # Splash is unconditionally disabled. Unfortunately there's
    # a small section of code in the QT5 wrappers that expects it
    # to be present.
    patch('poppler_page_splash.patch', when='@0.64.0:0.90.0 ^qt@5.0:')
<<<<<<< HEAD
    patch('poppler_page_splash.0.90.1.patch', when='@0.90.1:2 ^qt@5.0:')
    #patch('poppler_page_splash.21.07.0.patch', when='@21.0: ^qt@5.0:')
=======
    patch('poppler_page_splash.0.90.1.patch', when='@0.90.1:21.06 ^qt@5.0:')
>>>>>>> d02d6831

    # Only needed to run `make test`
    resource(
        name='test',
        git='https://gitlab.freedesktop.org/poppler/test.git',
        placement='testdata'
    )

    def cmake_args(self):
        spec = self.spec

        args = [
            '-DTESTDATADIR={0}'.format(
                join_path(self.stage.source_path, 'testdata')),
            # TODO: Add packages for these missing dependencies
            '-DENABLE_SPLASH=OFF',
            '-DWITH_NSS3=OFF',
        ]

        # Install header files
        args.append('-DENABLE_UNSTABLE_API_ABI_HEADERS=ON')

        if '+boost' in spec:
            args.append('-DENABLE_BOOST=ON')
        else:
            args.append('-DENABLE_BOOST=OFF')

        if '+cms' in spec:
            args.append('-DENABLE_CMS=lcms2')
        else:
            args.append('-DENABLE_CMS=none')

        if '+cpp' in spec:
            args.append('-DENABLE_CPP=ON')
        else:
            args.append('-DENABLE_CPP=OFF')

        if '+glib' in spec:
            args.extend([
                '-DENABLE_GLIB=ON',
                '-DWITH_GLIB=ON',
                '-DWITH_Cairo=ON',
            ])
        else:
            args.extend([
                '-DENABLE_GLIB=OFF',
                '-DWITH_GLIB=OFF',
                '-DWITH_Cairo=OFF',
            ])

        if '+gobject' in spec:
            args.append('-DENABLE_GOBJECT_INTROSPECTION=ON')
        else:
            args.append('-DENABLE_GOBJECT_INTROSPECTION=OFF')

        if '+libcurl' in spec:
            args.append('-DENABLE_LIBCURL=ON')
        else:
            args.append('-DENABLE_LIBCURL=OFF')

        if '+openjpeg' in spec:
            args.append('-DENABLE_LIBOPENJPEG=openjpeg2')
        else:
            args.append('-DENABLE_LIBOPENJPEG=none')

        if '+qt' in spec and spec.satisfies('^qt@4.0:4.8.6'):
            args.append('-DENABLE_QT4=ON')
            args.append('-DENABLE_QT5=OFF')
        elif '+qt' in spec and spec.satisfies('^qt@5.0:'):
            args.append('-DENABLE_QT5=ON')
            args.append('-DENABLE_QT4=OFF')
        else:
            args.append('-DENABLE_QT4=OFF')
            args.append('-DENABLE_QT5=OFF')

        if '+zlib' in spec:
            args.append('-DENABLE_ZLIB=ON')
        else:
            args.append('-DENABLE_ZLIB=OFF')

        if '+iconv' in spec:
            args.append('-DWITH_Iconv=ON')
        else:
            args.append('-DWITH_Iconv=OFF')

        if '+jpeg' in spec:
            args.extend([
                '-DENABLE_DCTDECODER=libjpeg',
                '-DWITH_JPEG=ON'
            ])
        else:
            args.extend([
                '-DENABLE_DCTDECODER=none',
                '-DWITH_JPEG=OFF'
            ])

        if '+png' in spec:
            args.append('-DWITH_PNG=ON')
        else:
            args.append('-DWITH_PNG=OFF')

        if '+tiff' in spec:
            args.append('-DWITH_TIFF=ON')
        else:
            args.append('-DWITH_TIFF=OFF')

        return args<|MERGE_RESOLUTION|>--- conflicted
+++ resolved
@@ -66,12 +66,7 @@
     # a small section of code in the QT5 wrappers that expects it
     # to be present.
     patch('poppler_page_splash.patch', when='@0.64.0:0.90.0 ^qt@5.0:')
-<<<<<<< HEAD
-    patch('poppler_page_splash.0.90.1.patch', when='@0.90.1:2 ^qt@5.0:')
-    #patch('poppler_page_splash.21.07.0.patch', when='@21.0: ^qt@5.0:')
-=======
     patch('poppler_page_splash.0.90.1.patch', when='@0.90.1:21.06 ^qt@5.0:')
->>>>>>> d02d6831
 
     # Only needed to run `make test`
     resource(
