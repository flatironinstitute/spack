# Copyright 2013-2021 Lawrence Livermore National Security, LLC and other
# Spack Project Developers. See the top-level COPYRIGHT file for details.
#
# SPDX-License-Identifier: (Apache-2.0 OR MIT)

from spack import *


class PyQtconsole(PythonPackage):
    """Jupyter Qt console"""

    homepage = "http://ipython.org"
    pypi = "qtconsole/qtconsole-4.2.1.tar.gz"

    version('4.5.1', sha256='4af84facdd6f00a6b9b2927255f717bb23ae4b7a20ba1d9ef0a5a5a8dbe01ae2')
    version('4.2.1', sha256='25ec7d345528b3e8f3c91be349dd3c699755f206dc4b6ec668e2e5dd60ea18ef')

    variant('docs', default=False, description='Build documentation')

    depends_on('python@2.7:2.8,3.3:',    type=('build', 'run'))
    depends_on('py-ipykernel@4.1:',      type=('build', 'run'))
    depends_on('py-jupyter-client@4.1:', type=('build', 'run'))
    depends_on('py-jupyter-core',        type=('build', 'run'))
    depends_on('py-pygments',            type=('build', 'run'))
    depends_on('py-traitlets',           type=('build', 'run'))
    depends_on('py-ipython-genutils',    type=('build', 'run'), when='@4.5.1:')
<<<<<<< HEAD
    depends_on('py-sphinx@1.3:',         type=('build', 'run'), when='+docs')
    depends_on('py-pyqt5',               type='run')
=======
    depends_on('py-sphinx@1.3:',         type=('build', 'run'), when='+doc')
    depends_on('py-pyqt5',               type='run')

    depends_on('py-mock', type='test', when='^python@2.7:2.8')
>>>>>>> 9c7893a1
<|MERGE_RESOLUTION|>--- conflicted
+++ resolved
@@ -24,12 +24,5 @@
     depends_on('py-pygments',            type=('build', 'run'))
     depends_on('py-traitlets',           type=('build', 'run'))
     depends_on('py-ipython-genutils',    type=('build', 'run'), when='@4.5.1:')
-<<<<<<< HEAD
-    depends_on('py-sphinx@1.3:',         type=('build', 'run'), when='+docs')
-    depends_on('py-pyqt5',               type='run')
-=======
     depends_on('py-sphinx@1.3:',         type=('build', 'run'), when='+doc')
-    depends_on('py-pyqt5',               type='run')
-
-    depends_on('py-mock', type='test', when='^python@2.7:2.8')
->>>>>>> 9c7893a1
+    depends_on('py-pyqt5',               type='run')