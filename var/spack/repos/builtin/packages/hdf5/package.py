# Copyright 2013-2023 Lawrence Livermore National Security, LLC and other
# Spack Project Developers. See the top-level COPYRIGHT file for details.
#
# SPDX-License-Identifier: (Apache-2.0 OR MIT)

import os
import re
import shutil

import llnl.util.lang
import llnl.util.tty as tty

from spack.package import *


class Hdf5(CMakePackage):
    """HDF5 is a data model, library, and file format for storing and managing
    data. It supports an unlimited variety of datatypes, and is designed for
    flexible and efficient I/O and for high volume and complex data.
    """

    homepage = "https://portal.hdfgroup.org"
    url = "https://support.hdfgroup.org/ftp/HDF5/releases/hdf5-1.14/hdf5-1.14.3/src/hdf5-1.14.3.tar.gz"
    list_url = "https://support.hdfgroup.org/ftp/HDF5/releases"
    list_depth = 3
    git = "https://github.com/HDFGroup/hdf5.git"
    maintainers("lrknox", "brtnfld", "byrnHDF", "gheber", "hyoklee", "lkurz")

    tags = ["e4s", "windows"]
    executables = ["^h5cc$", "^h5pcc$"]

    test_requires_compiler = True

    # The 'develop' version is renamed so that we could uninstall (or patch) it
    # without affecting other develop version.
    version("develop-1.15", branch="develop")
    version("develop-1.14", branch="hdf5_1_14")
    version("develop-1.12", branch="hdf5_1_12")
    version("develop-1.10", branch="hdf5_1_10")
    version("develop-1.8", branch="hdf5_1_8")

    # Odd versions are considered experimental releases
    # Even versions are maintenance versions
    version(
        "1.14.3",
        sha256="09cdb287aa7a89148c1638dd20891fdbae08102cf433ef128fd345338aa237c7",
        preferred=True,
    )
    version(
        "1.14.2",
        sha256="1c342e634008284a8c2794c8e7608e2eaf26d01d445fb3dfd7f33cb2fb51ac53",
        preferred=True,
    )
    version(
        "1.14.1-2",
        sha256="cbe93f275d5231df28ced9549253793e40cd2b555e3d288df09d7b89a9967b07",
        preferred=True,
    )
    version(
        "1.14.0",
        sha256="a571cc83efda62e1a51a0a912dd916d01895801c5025af91669484a1575a6ef4",
        preferred=True,
    )
    version(
        "1.12.2",
        sha256="2a89af03d56ce7502dcae18232c241281ad1773561ec00c0f0e8ee2463910f14",
        preferred=True,
    )
    version(
        "1.12.1",
        sha256="79c66ff67e666665369396e9c90b32e238e501f345afd2234186bfb8331081ca",
        preferred=True,
    )
    version(
        "1.12.0",
        sha256="a62dcb276658cb78e6795dd29bf926ed7a9bc4edf6e77025cd2c689a8f97c17a",
        preferred=True,
    )
    version(
        "1.10.11",
        sha256="341684c5c0976b8c7e6951735a400275a90693604464cac73e9f323c696fc79c",
        preferred=True,
    )
    version(
        "1.10.10",
        sha256="a6877ab7bd5d769d2d68618fdb54beb50263dcc2a8c157fe7e2186925cdb02db",
        preferred=True,
    )
    version(
        "1.10.9",
        sha256="f5b77f59b705a755a5a223372d0222c7bc408fe8db6fa8d9d7ecf8bce291b8dd",
        preferred=True,
    )
    version(
        "1.10.8",
        sha256="d341b80d380dd763753a0ebe22915e11e87aac4e44a084a850646ff934d19c80",
        preferred=True,
    )
    version(
        "1.10.7",
        sha256="7a1a0a54371275ce2dfc5cd093775bb025c365846512961e7e5ceaecb437ef15",
        preferred=True,
    )
    version(
        "1.10.6",
        sha256="5f9a3ee85db4ea1d3b1fa9159352aebc2af72732fc2f58c96a3f0768dba0e9aa",
        preferred=True,
    )
    version(
        "1.10.5",
        sha256="6d4ce8bf902a97b050f6f491f4268634e252a63dadd6656a1a9be5b7b7726fa8",
        preferred=True,
    )
    version(
        "1.10.4",
        sha256="8f60dc4dd6ab5fcd23c750d1dc5bca3d0453bdce5c8cdaf0a4a61a9d1122adb2",
        preferred=True,
    )
    version(
        "1.10.3",
        sha256="b600d7c914cfa80ae127cd1a1539981213fee9994ac22ebec9e3845e951d9b39",
        preferred=True,
    )
    version(
        "1.10.2",
        sha256="bfec1be8c366965a99812cf02ddc97e4b708c1754fccba5414d4adccdc073866",
        preferred=True,
    )
    version(
        "1.10.1",
        sha256="048a9d149fb99aaa1680a712963f5a78e9c43b588d0e79d55e06760ec377c172",
        preferred=True,
    )
    version(
        "1.10.0-patch1",
        sha256="6e78cfe32a10e6e0629393cdfddf6cfa536571efdaf85f08e35326e1b4e9eff0",
        preferred=True,
    )
    version(
        "1.10.0",
        sha256="81f6201aba5c30dced5dcd62f5d5477a2790fd5850e02ac514ca8bf3e2bb375a",
        preferred=True,
    )
    version(
        "1.8.23",
        sha256="37fa4eb6cd0e181eb49a10d54611cb00700e9537f805d03e6853503afe5abc27",
        preferred=True,
    )
    version(
        "1.8.22",
        sha256="8406d96d9355ef8961d2739fb8fd5474ad4cdf52f3cfac657733defd9709bfaa",
        preferred=True,
    )
    version(
        "1.8.21",
        sha256="87d8c82eba5cf766d97cd06c054f4639c1049c4adeaa3a79f77f8bd374f80f37",
        preferred=True,
    )
    version(
        "1.8.19",
        sha256="a4335849f19fae88c264fd0df046bc321a78c536b2548fc508627a790564dc38",
        preferred=True,
    )
    version(
        "1.8.18",
        sha256="cdb195ad8d9e6782acf24b2488061289f615628c2ccda8457b0a0c3fb7a8a063",
        preferred=True,
    )
    version(
        "1.8.17",
        sha256="d9cda297ee76ade9881c4208987939250d397bae6252d0ccb66fa7d24d67e263",
        preferred=True,
    )
    version(
        "1.8.16",
        sha256="ed17178abd9928a7237f30370189ba767b9e39e0db45917c2ac4665eb9cb4771",
        preferred=True,
    )
    version(
        "1.8.15",
        sha256="4e963216b7d32469596bc1321a8c3f6e0c278dcbbdb7be6414c63c081b34c275",
        preferred=True,
    )
    version(
        "1.8.14",
        sha256="1dbefeeef7f591897c632b2b090db96bb8d35ad035beaa36bc39cb2bc67e0639",
        preferred=True,
    )
    version(
        "1.8.13",
        sha256="82f6b38eec103b4fccfbf14892786e0c27a8135d3252d8601cf5bf20066d38c1",
        preferred=True,
    )
    version(
        "1.8.12",
        sha256="b5cccea850096962b5fd9e96f22c4f47d2379224bb41130d9bc038bb6c37dfcb",
        preferred=True,
    )
    version(
        "1.8.10",
        sha256="4813b79c5fb8701a625b9924b8203bc7154a77f9b826ad4e034144b4056a160a",
        preferred=True,
    )

    variant("shared", default=True, description="Builds a shared version of the library")

    variant("hl", default=False, description="Enable the high-level library")
    variant("cxx", default=False, description="Enable C++ support")
    variant("map", when="@1.14:", default=False, description="Enable MAP API support")
    variant("subfiling", when="@1.14:", default=False, description="Enable Subfiling VFD support")
    variant("fortran", default=False, description="Enable Fortran support")
    variant("java", when="@1.10:", default=False, description="Enable Java support")
    variant("threadsafe", default=False, description="Enable thread-safe capabilities")
    variant("tools", default=True, description="Enable building tools")
    variant("mpi", default=True, description="Enable MPI support")
    variant("szip", default=False, description="Enable szip support")
    # Build HDF5 with API compatibility.
    variant(
        "api",
        default="default",
        description="Choose api compatibility for earlier version",
        values=("default", "v116", "v114", "v112", "v110", "v18", "v16"),
        multi=False,
    )

    depends_on("cmake@3.12:", type="build")
    depends_on("cmake@3.18:", type="build", when="@1.13:")

    depends_on("mpi", when="+mpi")
    depends_on("java", type=("build", "run"), when="+java")
    depends_on("szip", when="+szip")
    depends_on("zlib-api")

    # The compiler wrappers (h5cc, h5fc, etc.) run 'pkg-config'.
    # Skip this on Windows since pkgconfig is autotools
    for plat in ["cray", "darwin", "linux"]:
        depends_on("pkgconfig", when=f"platform={plat}", type="run")

    conflicts("+mpi", "^mpich@4.0:4.0.3")
    conflicts("api=v116", when="@1.6:1.14", msg="v116 is not compatible with this release")
    conflicts(
        "api=v116",
        when="@develop-1.8:develop-1.14",
        msg="v116 is not compatible with this release",
    )
    conflicts("api=v114", when="@1.6:1.12", msg="v114 is not compatible with this release")
    conflicts(
        "api=v114",
        when="@develop-1.8:develop-1.12",
        msg="v114 is not compatible with this release",
    )
    conflicts("api=v112", when="@1.6:1.10", msg="v112 is not compatible with this release")
    conflicts(
        "api=v112",
        when="@develop-1.8:develop-1.10",
        msg="v112 is not compatible with this release",
    )
    conflicts("api=v110", when="@1.6:1.8", msg="v110 is not compatible with this release")
    conflicts("api=v110", when="@develop-1.8", msg="v110 is not compatible with this release")
    conflicts("api=v18", when="@1.6", msg="v18 is not compatible with this release")

    # The Java wrappers cannot be built without shared libs.
    conflicts("+java", when="~shared")
    # Fortran fails built with shared for old HDF5 versions
    conflicts("+fortran", when="+shared@:1.8.15")
    # See https://github.com/spack/spack/issues/31085
    conflicts("+fortran+mpi", when="@1.8.22")
    # See https://github.com/HDFGroup/hdf5/issues/2906#issue-1697749645
    conflicts(
        "+fortran", when="@1.13.3:^cmake@:3.22", msg="cmake_minimum_required is not set correctly."
    )

    # There are several officially unsupported combinations of the features:
    # 1. Thread safety is not guaranteed via high-level C-API but in some cases
    #    it works.
    # conflicts('+threadsafe+hl')

    # 2. Thread safety is not guaranteed via Fortran (CXX) API, but it's
    #    possible for a dependency tree to contain a package that uses Fortran
    #    (CXX) API in a single thread and another one that uses low-level C-API
    #    in multiple threads. To allow for such scenarios, we don't specify the
    #    following conflicts.
    # conflicts('+threadsafe+cxx')
    # conflicts('+threadsafe+fortran')

    # 3. Parallel features are not supported via CXX API, but for the reasons
    #    described in #2 we allow for such combination.
    # conflicts('+mpi+cxx')

    # There are known build failures with intel@18.0.1. This issue is
    # discussed and patch is provided at
    # https://software.intel.com/en-us/forums/intel-fortran-compiler-for-linux-and-mac-os-x/topic/747951.
    patch("h5f90global-mult-obj-same-equivalence-same-common-block.patch", when="@1.10.1%intel@18")

    # Turn line comments into block comments to conform with pre-C99 language
    # standards. Versions of hdf5 after 1.8.10 don't require this patch,
    # either because they conform to pre-C99 or neglect to ask for pre-C99
    # language standards from their compiler. The hdf5 build system adds
    # the -ansi cflag (run 'man gcc' for info on -ansi) for some versions
    # of some compilers (see hdf5-1.8.10/config/gnu-flags). The hdf5 build
    # system does not provide an option to disable -ansi, but since the
    # pre-C99 code is restricted to just five lines of line comments in
    # three src files, this patch accomplishes the simple task of patching the
    # three src files and leaves the hdf5 build system alone.
    patch("pre-c99-comments.patch", when="@1.8.10")

    # There are build errors with GCC 8, see
    # https://forum.hdfgroup.org/t/1-10-2-h5detect-compile-error-gcc-8-1-0-on-centos-7-2-solved/4441
    patch(
        "https://salsa.debian.org/debian-gis-team/hdf5/raw/bf94804af5f80f662cad80a5527535b3c6537df6/debian/patches/gcc-8.patch",
        sha256="57cee5ff1992b4098eda079815c36fc2da9b10e00a9056df054f2384c4fc7523",
        when="@1.10.2%gcc@8:",
    )

    # Disable MPI C++ interface when C++ is disabled, otherwise downstream
    # libraries fail to link; see https://github.com/spack/spack/issues/12586
    patch(
        "h5public-skip-mpicxx.patch",
        when="@1.8.10:1.8.21,1.10.0:1.10.5+mpi~cxx",
        sha256="b61e2f058964ad85be6ee5ecea10080bf79e73f83ff88d1fa4b602d00209da9c",
    )

    # Fixes BOZ literal constant error when compiled with GCC 10.
    # The issue is described here: https://github.com/spack/spack/issues/18625
    patch(
        "hdf5_1.8_gcc10.patch",
        when="@:1.8.21",
        sha256="0e20187cda3980a4fdff410da92358b63de7ebef2df1d7a425371af78e50f666",
    )

    patch("fortran-kinds.patch", when="@1.10.7")

    # This patch may only be needed with GCC 11.2 on macOS, but it's valid for
    # any of the head HDF5 versions as of 12/2021. Since it's impossible to
    # tell what Fortran version is part of a mixed apple-clang toolchain on
    # macOS (which is the norm), and this might be an issue for other compilers
    # as well, we just apply it to all platforms.
    # See https://github.com/HDFGroup/hdf5/issues/1157
    patch("fortran-kinds-2.patch", when="@1.10.8,1.12.1")

    # Patch needed for HDF5 1.14.0 where dependency on MPI::MPI_C was declared
    # PUBLIC.  Dependent packages using the default hdf5 package but not
    # expecting to use MPI then failed to configure because they did not call
    # find_package(MPI).  This patch does that for them.  Later HDF5 versions
    # will include the patch code changes.
    patch("hdf5_1_14_0_config_find_mpi.patch", when="@1.14.0")

    # The argument 'buf_size' of the C function 'h5fget_file_image_c' is
    # declared as intent(in) though it is modified by the invocation. As a
    # result, aggressive compilers such as Fujitsu's may do a wrong
    # optimization to cause an error.
    def patch(self):
        filter_file(
            "INTEGER(SIZE_T), INTENT(IN) :: buf_size",
            "INTEGER(SIZE_T), INTENT(OUT) :: buf_size",
            "fortran/src/H5Fff.F90",
            string=True,
            ignore_absent=True,
        )
        filter_file(
            "INTEGER(SIZE_T), INTENT(IN) :: buf_size",
            "INTEGER(SIZE_T), INTENT(OUT) :: buf_size",
            "fortran/src/H5Fff_F03.f90",
            string=True,
            ignore_absent=True,
        )
        if self.run_tests:
            # hdf5 has ~2200 CPU-intensive tests, some of them have races:
            # Often, these loop endless(at least on one Xeon and one EPYC).
            # testphdf5 fails indeterministic. This fixes finishing the tests
            filter_file(
                "REMOVE_ITEM H5P_TESTS",
                "REMOVE_ITEM H5P_TESTS t_bigio t_shapesame testphdf5",
                "testpar/CMakeTests.cmake",
            )

    # The parallel compiler wrappers (i.e. h5pcc, h5pfc, etc.) reference MPI
    # compiler wrappers and do not need to be changed.
    # These do not exist on Windows.
    # Enable only for supported target platforms.
    for spack_spec_target_platform in ["linux", "darwin", "cray"]:
        filter_compiler_wrappers(
            "h5cc",
            "h5hlcc",
            "h5fc",
            "h5hlfc",
            "h5c++",
            "h5hlc++",
            relative_root="bin",
            when=f"platform={spack_spec_target_platform}",
        )

    def url_for_version(self, version):
        url = (
            "https://support.hdfgroup.org/ftp/HDF5/releases/hdf5-{0}/hdf5-{1}/src/hdf5-{1}.tar.gz"
        )
        return url.format(version.up_to(2), version)

    def flag_handler(self, name, flags):
        spec = self.spec
        cmake_flags = []

        if name == "cflags":
            if spec.compiler.name in ["gcc", "clang", "apple-clang", "oneapi"]:
                # Quiet warnings/errors about implicit declaration of functions
                # in C99:
                cmake_flags.append("-Wno-error=implicit-function-declaration")
                # Note that this flag will cause an error if building %nvhpc.
            if spec.satisfies("@:1.8.12~shared"):
                # More recent versions set CMAKE_POSITION_INDEPENDENT_CODE to
                # True and build with PIC flags.
                cmake_flags.append(self.compiler.cc_pic_flag)
            if spec.satisfies("@1.8.21 %oneapi@2023.0.0"):
                cmake_flags.append("-Wno-error=int-conversion")
        elif name == "cxxflags":
            if spec.satisfies("@:1.8.12+cxx~shared"):
                cmake_flags.append(self.compiler.cxx_pic_flag)
        elif name == "fflags":
            if spec.satisfies("%cce+fortran"):
                # Cray compiler generates module files with uppercase names by
                # default, which is not handled by the CMake scripts. The
                # following flag forces the compiler to produce module files
                # with lowercase names.
                cmake_flags.append("-ef")
            if spec.satisfies("@:1.8.12+fortran~shared"):
                cmake_flags.append(self.compiler.fc_pic_flag)
        elif name == "ldlibs":
            if "+fortran %fj" in spec:
                cmake_flags.extend(["-lfj90i", "-lfj90f", "-lfjsrcinfo", "-lelf"])

        return flags, None, (cmake_flags or None)

    @property
    def libs(self):
        """HDF5 can be queried for the following parameters:

        - "hl": high-level interface
        - "cxx": C++ APIs
        - "fortran": Fortran APIs
        - "java": Java APIs

        :return: list of matching libraries
        """
        query_parameters = self.spec.last_query.extra_parameters

        shared = "+shared" in self.spec

        # This map contains a translation from query_parameters
        # to the libraries needed
        query2libraries = {
            tuple(): ["libhdf5"],
            ("cxx", "fortran", "hl", "java"): [
                # When installed with Autotools, the basename of the real
                # library file implementing the High-level Fortran interface is
                # 'libhdf5hl_fortran'. Starting versions 1.8.22, 1.10.5 and
                # 1.12.0, the Autotools installation also produces a symbolic
                # link 'libhdf5_hl_fortran.<so/a>' to
                # 'libhdf5hl_fortran.<so/a>'. Note that in the case of the
                # dynamic library, the latter is a symlink to the real sonamed
                # file 'libhdf5_fortran.so.<abi-version>'. This means that all
                # dynamically linked executables/libraries of the dependent
                # packages need 'libhdf5_fortran.so.<abi-version>' with the same
                # DT_SONAME entry. However, the CMake installation (at least
                # starting version 1.8.10) does not produce it. Instead, the
                # basename of the library file is 'libhdf5_hl_fortran'. Which
                # means that switching to CMake requires rebuilding of all
                # dependant packages that use the High-level Fortran interface.
                # Therefore, we do not try to preserve backward compatibility
                # with Autotools installations by creating symlinks. The only
                # packages that could benefit from it would be those that
                # hardcode the library name in their building systems. Such
                # packages should simply be patched.
                "libhdf5_hl_fortran",
                "libhdf5_hl_f90cstub",
                "libhdf5_hl_cpp",
                "libhdf5_hl",
                "libhdf5_fortran",
                "libhdf5_f90cstub",
                "libhdf5_java",
                "libhdf5",
            ],
            ("cxx", "hl"): ["libhdf5_hl_cpp", "libhdf5_hl", "libhdf5"],
            ("fortran", "hl"): [
                "libhdf5_hl_fortran",
                "libhdf5_hl_f90cstub",
                "libhdf5_hl",
                "libhdf5_fortran",
                "libhdf5_f90cstub",
                "libhdf5",
            ],
            ("hl",): ["libhdf5_hl", "libhdf5"],
            ("cxx", "fortran"): ["libhdf5_fortran", "libhdf5_f90cstub", "libhdf5_cpp", "libhdf5"],
            ("cxx",): ["libhdf5_cpp", "libhdf5"],
            ("fortran",): ["libhdf5_fortran", "libhdf5_f90cstub", "libhdf5"],
            ("java",): ["libhdf5_java", "libhdf5"],
        }

        # Turn the query into the appropriate key
        key = tuple(sorted(query_parameters))
        libraries = query2libraries[key]

        return find_libraries(libraries, root=self.prefix, shared=shared, recursive=True)

    @classmethod
    def determine_version(cls, exe):
        output = Executable(exe)("-showconfig", output=str, error=str)
        match = re.search(r"HDF5 Version: (\d+\.\d+\.\d+)(\D*\S*)", output)
        return match.group(1) if match else None

    @classmethod
    def determine_variants(cls, exes, version):
        def is_enabled(text):
            return text.lower() in ["t", "true", "enabled", "yes", "1", "on"]

        results = []
        for exe in exes:
            variants = []
            output = Executable(exe)("-showconfig", output=str, error=os.devnull)
            match = re.search(r"High-level library: (\S+)", output)
            if match and is_enabled(match.group(1)):
                variants.append("+hl")
            else:
                variants.append("~hl")

            match = re.search(r"Parallel HDF5: (\S+)", output)
            if match and is_enabled(match.group(1)):
                variants.append("+mpi")
            else:
                variants.append("~mpi")

            match = re.search(r"C\+\+: (\S+)", output)
            if match and is_enabled(match.group(1)):
                variants.append("+cxx")
            else:
                variants.append("~cxx")

            match = re.search(r"Fortran: (\S+)", output)
            if match and is_enabled(match.group(1)):
                variants.append("+fortran")
            else:
                variants.append("~fortran")

            match = re.search(r"Java: (\S+)", output)
            if match and is_enabled(match.group(1)):
                variants.append("+java")
            else:
                variants.append("~java")

            match = re.search(r"Threadsafety: (\S+)", output)
            if match and is_enabled(match.group(1)):
                variants.append("+threadsafe")
            else:
                variants.append("~threadsafe")

            match = re.search(r"Build HDF5 Tools: (\S+)", output)
            if match and is_enabled(match.group(1)):
                variants.append("+tools")
            else:
                variants.append("~tools")

            match = re.search(r"I/O filters \(external\): \S*(szip\(encoder\))\S*", output)
            if match:
                variants.append("+szip")
            else:
                variants.append("~szip")

            match = re.search(r"Default API mapping: (\S+)", output)
            if match and match.group(1) in set(["v114", "v112", "v110", "v18", "v16"]):
                variants.append("api={0}".format(match.group(1)))

            results.append(" ".join(variants))

        return results

    @when("@:1.8.21,1.10.0:1.10.5+szip")
    def setup_build_environment(self, env):
        env.set("SZIP_INSTALL", self.spec["szip"].prefix)

    def setup_run_environment(self, env):
        # According to related github posts and problems running test_install
        # as a stand-alone test, it appears the lib path must be added to
        # LD_LIBRARY_PATH.
        env.append_path("LD_LIBRARY_PATH", self.prefix.lib)

    @run_before("cmake")
    def fortran_check(self):
        if "+fortran" in self.spec and not self.compiler.fc:
            msg = "cannot build a Fortran variant without a Fortran compiler"
            raise RuntimeError(msg)

    def cmake_args(self):
        spec = self.spec

        if spec.satisfies("@:1.8.15+shared"):
            tty.warn("hdf5@:1.8.15+shared does not produce static libraries")

        args = [
            # Always enable this option. This does not actually enable any
            # features: it only *allows* the user to specify certain
            # combinations of other arguments.
            self.define("ALLOW_UNSUPPORTED", True),
            # Speed-up the building by skipping the examples:
            self.define("HDF5_BUILD_EXAMPLES", False),
            self.define(
                "BUILD_TESTING",
                self.run_tests or
                # Version 1.8.22 fails to build the tools when shared libraries
                # are enabled but the tests are disabled.
                spec.satisfies("@1.8.22+shared+tools"),
            ),
            self.define_from_variant("HDF5_ENABLE_SUBFILING_VFD", "subfiling"),
            self.define_from_variant("HDF5_ENABLE_MAP_API", "map"),
            self.define("HDF5_ENABLE_Z_LIB_SUPPORT", True),
            self.define_from_variant("HDF5_ENABLE_SZIP_SUPPORT", "szip"),
            self.define_from_variant("HDF5_ENABLE_SZIP_ENCODING", "szip"),
            self.define_from_variant("BUILD_SHARED_LIBS", "shared"),
            self.define("ONLY_SHARED_LIBS", False),
            self.define_from_variant("HDF5_ENABLE_PARALLEL", "mpi"),
            self.define_from_variant("HDF5_ENABLE_THREADSAFE", "threadsafe"),
            self.define_from_variant("HDF5_BUILD_HL_LIB", "hl"),
            self.define_from_variant("HDF5_BUILD_CPP_LIB", "cxx"),
            self.define_from_variant("HDF5_BUILD_FORTRAN", "fortran"),
            self.define_from_variant("HDF5_BUILD_JAVA", "java"),
            self.define_from_variant("HDF5_BUILD_TOOLS", "tools"),
        ]

        api = spec.variants["api"].value
        if api != "default":
            args.append(self.define("DEFAULT_API_VERSION", api))

        # MSMPI does not provide compiler wrappers
        # and pointing these variables at the MSVC compilers
        # breaks CMake's mpi detection for MSMPI.
        if "+mpi" in spec and "msmpi" not in spec:
            args.extend(
                [
                    "-DMPI_CXX_COMPILER:PATH=%s" % spec["mpi"].mpicxx,
                    "-DMPI_C_COMPILER:PATH=%s" % spec["mpi"].mpicc,
                ]
            )

            if "+fortran" in spec:
                args.extend(["-DMPI_Fortran_COMPILER:PATH=%s" % spec["mpi"].mpifc])

        # work-around for https://github.com/HDFGroup/hdf5/issues/1320
        if spec.satisfies("@1.10.8,1.13.0"):
            args.append(self.define("HDF5_INSTALL_CMAKE_DIR", "share/cmake/hdf5"))

        return args

    @run_after("install")
    def ensure_parallel_compiler_wrappers(self):
        # When installed with Autotools and starting at least version 1.8.10,
        # the package produces C compiler wrapper called either 'h5cc' (when MPI
        # support is disabled) or 'h5pcc' (when MPI support is enabled). The
        # CMake installation produces the wrapper called 'h5cc' (regardless of
        # whether MPI support is enabled) only starting versions 1.8.21, 1.10.2
        # and 1.12.0. The current develop versions also produce 'h5pcc' when MPI
        # support is enabled and the file is identical to 'h5cc'. Here, we make
        # sure that 'h5pcc' is available when MPI support is enabled (only for
        # versions that generate 'h5cc').
        if self.spec.satisfies("@1.8.21:1.8.22,1.10.2:1.10.7,1.12.0+mpi"):
            with working_dir(self.prefix.bin):
                # No try/except here, fix the condition above instead:
                symlink("h5cc", "h5pcc")

        # The same as for 'h5pcc'. However, the CMake installation produces the
        # Fortran compiler wrapper called 'h5fc' only starting versions 1.8.22,
        # 1.10.6 and 1.12.0. The current develop versions do not produce 'h5pfc'
        # at all. Here, we make sure that 'h5pfc' is available when Fortran and
        # MPI support are enabled (only for versions that generate 'h5fc').
<<<<<<< HEAD
        if self.spec.satisfies("@1.8.22:1.8," "1.10.6:1.10.7," "1.12.0:1.12.1" "+fortran+mpi"):
=======
        if self.spec.satisfies("@1.8.22:1.8," "1.10.6:1.10.9," "1.12.0:1.12.1" "+fortran+mpi"):
>>>>>>> e1e10fdd
            with working_dir(self.prefix.bin):
                # No try/except here, fix the condition above instead:
                symlink("h5fc", "h5pfc")

    @run_after("install")
    def fix_package_config(self):
        # We need to fix the pkg-config files, which are also used by the
        # compiler wrappers. The files are created starting versions 1.8.21,
        # 1.10.2 and 1.12.0. However, they are broken (except for the version
        # 1.8.22): the files are named <name>-<version>.pc but reference <name>
        # packages. This was fixed in the develop versions at some point: the
        # files started referencing <name>-<version> packages but got broken
        # again: the files got names <name>.pc but references had not been
        # updated accordingly. Another issue, which we address here, is that
        # some Linux distributions install pkg-config files named hdf5.pc and we
        # want to override them. Therefore, the following solution makes sure
        # that each <name>-<version>.pc file is symlinked by <name>.pc and all
        # references to <name>-<version> packages in the original files are
        # replaced with references to <name> packages.
        pc_files = find(self.prefix.lib.pkgconfig, "hdf5*.pc", recursive=False)

        if not pc_files:
            # This also tells us that the pkgconfig directory does not exist.
            return

        # Replace versioned references in all pkg-config files:
        filter_file(
            r"(Requires(?:\.private)?:.*)(hdf5[^\s,]*)(?:-[^\s,]*)(.*)",
            r"\1\2\3",
            *pc_files,
            backup=False,
        )

        # Create non-versioned symlinks to the versioned pkg-config files:
        with working_dir(self.prefix.lib.pkgconfig):
            for f in pc_files:
                src_filename = os.path.basename(f)
                version_sep_idx = src_filename.find("-")
                if version_sep_idx > -1:
                    tgt_filename = src_filename[:version_sep_idx] + ".pc"
                    if not os.path.exists(tgt_filename):
                        symlink(src_filename, tgt_filename)

    @run_after("install")
    def link_debug_libs(self):
        # When build_type is Debug, the hdf5 build appends _debug to all library names.
        # Dependents of hdf5 (netcdf-c etc.) can't handle those, thus make symlinks.
        if "build_type=Debug" in self.spec:
            libs = find(self.prefix.lib, "libhdf5*_debug.*", recursive=False)
            with working_dir(self.prefix.lib):
                for lib in libs:
                    libname = os.path.split(lib)[1]
                    os.symlink(libname, libname.replace("_debug", ""))

    @property
    @llnl.util.lang.memoized
    def _output_version(self):
        spec_vers_str = str(self.spec.version.up_to(3))
        if "develop" in spec_vers_str:
            # Remove 'develop-' from the version in spack for checking
            # version against the version in the HDF5 code.
            spec_vers_str = spec_vers_str.partition("-")[2]
        return spec_vers_str

    @run_after("install")
    @on_package_attributes(run_tests=True)
    def check_install(self):
        self.test_check_prog()

    def test_check_prog(self):
        """build, run and check output of check.c"""
        print("Checking HDF5 installation...")
        prog = "check.c"

        spec = self.spec
        checkdir = "spack-check"

        # Because the release number in a develop branch is not fixed,
        # only the major and minor version numbers are compared.
        # Otherwise all 3 numbers are checked.
        fmt = "%d.%d %u.%u"
        arg_line1 = "H5_VERS_MAJOR, H5_VERS_MINOR"
        arg_line2 = "majnum, minnum"
        if not spec.version.isdevelop():
            fmt = "%d." + fmt + ".%u"
            arg_line2 = "H5_VERS_RELEASE, " + arg_line2 + ", relnum"

        source = r"""
#include <hdf5.h>
#include <assert.h>
#include <stdio.h>
int main(int argc, char **argv) {{
  unsigned majnum, minnum, relnum;
  herr_t herr = H5get_libversion(&majnum, &minnum, &relnum);
  assert(!herr);
  printf("HDF5 version {}\n", {},
         {});
  return 0;
}}
"""

        expected = f"HDF5 version {self._output_version} {self._output_version}\n"

        with working_dir(checkdir, create=True):
            with open(prog, "w") as f:
                f.write(source.format(fmt, arg_line1, arg_line2))

            cc = Executable(os.environ["CC"])
            cc(*(["-c", "check.c"] + spec["hdf5"].headers.cpp_flags.split()))
            cc(*(["-o", "check", "check.o"] + spec["hdf5"].libs.ld_flags.split()))
            try:
                check = Executable("./check")
                output = check(output=str)
            except ProcessError:
                output = ""
            success = output == expected
            if not success:
                print("Produced output does not match expected output.")
                print("Expected output:")
                print("-" * 80)
                print(expected)
                print("-" * 80)
                print("Produced output:")
                print("-" * 80)
                print(output)
                print("-" * 80)
                raise RuntimeError("HDF5 install check failed")
        shutil.rmtree(checkdir)

    def test_version(self):
        """Perform version checks on selected installed package binaries."""
        expected = f"Version {self._output_version}"

        exes = [
            "h5copy",
            "h5diff",
            "h5dump",
            "h5format_convert",
            "h5ls",
            "h5mkgrp",
            "h5repack",
            "h5stat",
            "h5unjam",
        ]
        use_short_opt = ["h52gif", "h5repart", "h5unjam"]
        for exe in exes:
            reason = f"ensure version of {exe} is {self._output_version}"
            option = "-V" if exe in use_short_opt else "--version"
            with test_part(self, f"test_version_{exe}", purpose=reason):
                path = join_path(self.prefix.bin, exe)
                if not os.path.isfile(path):
                    raise SkipTest(f"{path} is not installed")

                prog = which(path)
                output = prog(option, output=str.split, error=str.split)
                assert expected in output

    def test_example(self):
        """copy, dump, and diff example hdf5 file"""
        test_data_dir = self.test_suite.current_test_data_dir
        with working_dir(test_data_dir, create=True):
            filename = "spack.h5"
            h5dump = which(self.prefix.bin.h5dump)
            out = h5dump(filename, output=str.split, error=str.split)
            expected = get_escaped_text_output("dump.out")
            check_outputs(expected, out)

            h5copy = which(self.prefix.bin.h5copy)
            copyname = "test.h5"
            options = ["-i", filename, "-s", "Spack", "-o", copyname, "-d", "Spack"]
            h5copy(*options)

            h5diff = which(self.prefix.bin.h5diff)
            h5diff(filename, copyname)<|MERGE_RESOLUTION|>--- conflicted
+++ resolved
@@ -669,11 +669,7 @@
         # 1.10.6 and 1.12.0. The current develop versions do not produce 'h5pfc'
         # at all. Here, we make sure that 'h5pfc' is available when Fortran and
         # MPI support are enabled (only for versions that generate 'h5fc').
-<<<<<<< HEAD
-        if self.spec.satisfies("@1.8.22:1.8," "1.10.6:1.10.7," "1.12.0:1.12.1" "+fortran+mpi"):
-=======
         if self.spec.satisfies("@1.8.22:1.8," "1.10.6:1.10.9," "1.12.0:1.12.1" "+fortran+mpi"):
->>>>>>> e1e10fdd
             with working_dir(self.prefix.bin):
                 # No try/except here, fix the condition above instead:
                 symlink("h5fc", "h5pfc")
