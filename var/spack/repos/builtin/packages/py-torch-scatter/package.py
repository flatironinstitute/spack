# Copyright 2013-2024 Lawrence Livermore National Security, LLC and other
# Spack Project Developers. See the top-level COPYRIGHT file for details.
#
# SPDX-License-Identifier: (Apache-2.0 OR MIT)

from spack.package import *


class PyTorchScatter(PythonPackage):
    """PyTorch Extension Library of Optimized Scatter Operations."""

    homepage = "https://github.com/rusty1s/pytorch_scatter"
    pypi = "torch-scatter/torch_scatter-2.1.2.tar.gz"
    git = "https://github.com/rusty1s/pytorch_scatter.git"

    license("MIT")
    maintainers("adamjstewart")

<<<<<<< HEAD
    version("2.1.2", sha256="6f375dbc9cfe03f330aa29ea553e9c7432e9b040d039b041f08bf05df1a8bf37")
    version("2.0.5", sha256="e29b364beaa9c84a99e0e236be89ed19d4452d89010ff736184ddcce488b47f6")
=======
    version("2.1.2", sha256="69b3aa435f2424ac6a1bfb6ff702da6eb73b33ca0db38fb26989c74159258e47")
>>>>>>> 0fab5cad

    depends_on("cxx", type="build")  # generated

    depends_on("python", type=("build", "link", "run"))
    depends_on("py-setuptools", type="build")

    # Undocumented dependencies
    depends_on("py-torch", type=("build", "link", "run"))

    def setup_build_environment(self, env):
        if "+cuda" in self.spec["py-torch"]:
            env.set("FORCE_CUDA", 1)
            env.set("FORCE_ONLY_CUDA", 0)
            env.set("FORCE_ONLY_CPU", 0)
        else:
            env.set("FORCE_CUDA", 0)
            env.set("FORCE_ONLY_CUDA", 0)
            env.set("FORCE_ONLY_CPU", 1)<|MERGE_RESOLUTION|>--- conflicted
+++ resolved
@@ -16,12 +16,7 @@
     license("MIT")
     maintainers("adamjstewart")
 
-<<<<<<< HEAD
-    version("2.1.2", sha256="6f375dbc9cfe03f330aa29ea553e9c7432e9b040d039b041f08bf05df1a8bf37")
-    version("2.0.5", sha256="e29b364beaa9c84a99e0e236be89ed19d4452d89010ff736184ddcce488b47f6")
-=======
     version("2.1.2", sha256="69b3aa435f2424ac6a1bfb6ff702da6eb73b33ca0db38fb26989c74159258e47")
->>>>>>> 0fab5cad
 
     depends_on("cxx", type="build")  # generated
 
