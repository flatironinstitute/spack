config:
  install_tree:
    root: /mnt/ceph/users/$user/spack
  build_stage:
<<<<<<< HEAD
  - /dev/shm/$user/spack-stage
  source_cache: /mnt/ceph/users/spack/cache
  build_jobs: 28
=======
    - /dev/shm/$user/spack-stage

  build_jobs: 28
  concretizer: clingo
>>>>>>> 9c7893a1
<|MERGE_RESOLUTION|>--- conflicted
+++ resolved
@@ -2,13 +2,7 @@
   install_tree:
     root: /mnt/ceph/users/$user/spack
   build_stage:
-<<<<<<< HEAD
   - /dev/shm/$user/spack-stage
   source_cache: /mnt/ceph/users/spack/cache
   build_jobs: 28
-=======
-    - /dev/shm/$user/spack-stage
-
-  build_jobs: 28
-  concretizer: clingo
->>>>>>> 9c7893a1
+  concretizer: clingo